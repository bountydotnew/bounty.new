--- conflicted
+++ resolved
@@ -49,10 +49,7 @@
         "@radix-ui/react-tabs": "catalog:",
         "@radix-ui/react-toggle": "catalog:",
         "@radix-ui/react-tooltip": "catalog:",
-<<<<<<< HEAD
         "@stripe/react-stripe-js": "^4.0.2",
-=======
->>>>>>> 79320960
         "@stripe/stripe-js": "^7.9.0",
         "@tanstack/react-form": "catalog:",
         "@tanstack/react-query": "catalog:",
