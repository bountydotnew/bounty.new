--- conflicted
+++ resolved
@@ -71,11 +71,7 @@
         "motion": "catalog:",
         "next": "catalog:",
         "next-themes": "catalog:",
-<<<<<<< HEAD
-        "posthog-js": "^1.268.0",
-=======
         "posthog-js": "catalog:",
->>>>>>> e68b5741
         "radix-ui": "catalog:",
         "react": "catalog:",
         "react-confetti": "catalog:",
@@ -750,11 +746,7 @@
 
     "@polar-sh/sdk": ["@polar-sh/sdk@0.34.17", "", { "dependencies": { "standardwebhooks": "^1.0.0", "zod": "^3.25.76" }, "peerDependencies": { "@modelcontextprotocol/sdk": ">=1.5.0 <1.10.0" }, "optionalPeers": ["@modelcontextprotocol/sdk"], "bin": { "mcp": "bin/mcp-server.js" } }, "sha512-+eJAAyyP4CAtMy9Hd6gaNXErjaH3KuTXJFv72kqlCCvv7SweBlM4U2+zpeYAZvd/YMRZq/c447f0a0DD2e7UEA=="],
 
-<<<<<<< HEAD
-    "@posthog/core": ["@posthog/core@1.1.0", "", {}, "sha512-igElrcnRPJh2nWYACschjH4OwGwzSa6xVFzRDVzpnjirUivdJ8nv4hE+H31nvwE56MFhvvglfHuotnWLMcRW7w=="],
-=======
     "@posthog/core": ["@posthog/core@1.2.1", "", {}, "sha512-zNw96BipqM5/Tf161Q8/K5zpwGY3ezfb2wz+Yc3fIT5OQHW8eEzkQldPgtFKMUkqImc73ukEa2IdUpS6vEGH7w=="],
->>>>>>> e68b5741
 
     "@radix-ui/number": ["@radix-ui/number@1.1.1", "", {}, "sha512-MkKCwxlXTgz6CFoJx3pCwn07GKp36+aZyu/u2Ln2VrA5DcdyCZkASEDBTd8x5whTQQL5CiYf4prXKLcgQdv29g=="],
 
@@ -2432,11 +2424,7 @@
 
     "postgres-interval": ["postgres-interval@1.2.0", "", { "dependencies": { "xtend": "^4.0.0" } }, "sha512-9ZhXKM/rw350N1ovuWHbGxnGh/SNJ4cnxHiM0rxE4VN41wsg8P8zWn9hv/buK00RP4WvlOyr/RBDiptyxVbkZQ=="],
 
-<<<<<<< HEAD
-    "posthog-js": ["posthog-js@1.268.0", "", { "dependencies": { "@posthog/core": "1.1.0", "core-js": "^3.38.1", "fflate": "^0.4.8", "preact": "^10.19.3", "web-vitals": "^4.2.4" }, "peerDependencies": { "@rrweb/types": "2.0.0-alpha.17", "rrweb-snapshot": "2.0.0-alpha.17" }, "optionalPeers": ["@rrweb/types", "rrweb-snapshot"] }, "sha512-rEtziXONYXi+KKXBTzkxCTsHHKohLQvyAF2uEdXMwmL1vLW+f9rbroa2XuA9QUrvfboJXb5Pvysa+HnFnWnUcw=="],
-=======
     "posthog-js": ["posthog-js@1.268.6", "", { "dependencies": { "@posthog/core": "1.2.1", "core-js": "^3.38.1", "fflate": "^0.4.8", "preact": "^10.19.3", "web-vitals": "^4.2.4" }, "peerDependencies": { "@rrweb/types": "2.0.0-alpha.17", "rrweb-snapshot": "2.0.0-alpha.17" }, "optionalPeers": ["@rrweb/types", "rrweb-snapshot"] }, "sha512-3IWd5dbs/Bs6akesiDNn+QhN7QBU6xdYV31KG8ive/6srSV7DBcH0W+UgclNvlZanVqpwPTg3mbOgNKa7mEPrQ=="],
->>>>>>> e68b5741
 
     "preact": ["preact@10.27.2", "", {}, "sha512-5SYSgFKSyhCbk6SrXyMpqjb5+MQBgfvEKE/OC+PujcY34sOpqtr+0AZQtPYx5IA6VxynQ7rUPCtKzyovpj9Bpg=="],
 
