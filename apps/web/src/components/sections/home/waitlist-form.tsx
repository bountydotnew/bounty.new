--- conflicted
+++ resolved
@@ -46,18 +46,6 @@
   }
 }
 
-<<<<<<< HEAD
-function getCookie(name: string): string | null {
-  const nameEQ = `${name}=`;
-  const ca = document.cookie.split(';');
-  for (let c of ca) {
-    while (c.charAt(0) === ' ') {
-      c = c.substring(1, c.length);
-    }
-    if (c.indexOf(nameEQ) === 0) {
-      return c.substring(nameEQ.length, c.length);
-    }
-=======
 function writeStoredWaitlist(data: WaitlistCookieData) {
   if (typeof window === 'undefined') {
     return;
@@ -66,7 +54,6 @@
     window.localStorage.setItem(WAITLIST_STORAGE_KEY, JSON.stringify(data));
   } catch {
     // Ignore storage failures
->>>>>>> 6ed6b900
   }
 }
 
