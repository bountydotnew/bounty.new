--- conflicted
+++ resolved
@@ -9,29 +9,14 @@
 import { useForm } from 'react-hook-form';
 import { toast } from 'sonner';
 import { z } from 'zod';
-<<<<<<< HEAD
-import { Button } from '@/components/ui/button';
-import { Input } from '@/components/ui/input';
-import NumberFlow from '@/components/ui/number-flow';
-import { useConfetti } from '@/lib/context/confetti-context';
-import type { thumbmarkResponse } from '@/lib/fingerprint-validation';
-import { cn } from '@/lib/utils';
-import type {
-  RateLimitInfo,
-  WaitlistCookieData,
-  WaitlistCount,
-  WaitlistHookResult,
-  WaitlistSubmissionData,
-} from '@/types/waitlist';
-=======
 import { Button } from '@bounty/ui/components/button';
 import { Input } from '@bounty/ui/components/input';
 import NumberFlow from '@bounty/ui/components/number-flow';
 import { useConfetti } from '@/context/confetti-context';
 import type { thumbmarkResponse } from '@bounty/ui/lib/fingerprint-validation';
 import { cn } from '@bounty/ui/lib/utils';
->>>>>>> e7ff00c3
 import { trpc } from '@/utils/trpc';
+import { WaitlistHookResult, WaitlistSubmissionData, RateLimitInfo, WaitlistCookieData, WaitlistCount } from '@/types/waitlist';
 
 const formSchema = z.object({
   email: z.string().email(),
