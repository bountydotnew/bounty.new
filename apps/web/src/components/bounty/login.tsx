--- conflicted
+++ resolved
@@ -97,13 +97,7 @@
       return;
     }
 
-<<<<<<< HEAD
-    authClient.signIn.passkey({ autoFill: true }).catch(() => {
-      toast.error('Passkey sign-in failed');
-    });
-=======
     authClient.signIn.passkey({ autoFill: true });
->>>>>>> d19b05c3
   }, []);
 
   const handleMouseLeave = () => {
@@ -339,11 +333,7 @@
             width="153"
             xmlns="http://www.w3.org/2000/svg"
           >
-<<<<<<< HEAD
-            <title>Decorative bounty graphic</title>
-=======
             <title>bounty figure</title>
->>>>>>> d19b05c3
             <path
               d="M91.1385 71.1097C107.031 77.947 125.457 70.6065 132.294 54.7141C139.132 38.8217 131.791 20.3956 115.899 13.5582C100.006 6.72079 81.5803 14.0613 74.7429 29.9537C67.9055 45.8461 75.2461 64.2723 91.1385 71.1097ZM91.1385 71.1097L29.921 44.7722M5 102.256L33.9985 114.732C49.8909 121.57 68.317 114.229 75.1544 98.3367C81.9918 82.4443 74.6513 64.0182 58.7589 57.1808L29.7603 44.7048M148.655 95.8569L119.657 83.3808C103.764 76.5434 85.338 83.8839 78.5006 99.7763L78.5182 179"
               stroke="url(#paint0_linear_34_3652)"
