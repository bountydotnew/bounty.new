--- conflicted
+++ resolved
@@ -53,15 +53,10 @@
 export default function Login() {
   const [mousePosition, setMousePosition] = useState({ x: 0, y: 0 });
   const [loading, setLoading] = useState(false);
-<<<<<<< HEAD
   const [lastUsedMethod, setLastUsedMethod] = useState<string | null>(() => {
     if (typeof window === 'undefined') return null;
     return localStorage.getItem('bounty-last-login-method');
   });
-=======
-  const lastMethod = authClient.getLastUsedLoginMethod();
-  const [authMode, setAuthMode] = useState<'signin' | 'signup'>('signin'); // kept to minimize diff, but we will force signin below
->>>>>>> ccf4ad4f
   const containerRef = useRef<HTMLDivElement>(null);
   const svgRef = useRef<SVGSVGElement>(null);
   const router = useRouter();
