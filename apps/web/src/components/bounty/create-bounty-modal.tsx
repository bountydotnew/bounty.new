--- conflicted
+++ resolved
@@ -1,9 +1,5 @@
 'use client';
 
-<<<<<<< HEAD
-import type { CreateBountyForm } from '@bounty/ui/lib/forms';
-=======
->>>>>>> b361fac8
 import { CreateBountyWizard } from './create-bounty-wizard';
 
 interface CreateBountyModalProps {
