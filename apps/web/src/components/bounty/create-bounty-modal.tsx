--- conflicted
+++ resolved
@@ -1,50 +1,6 @@
 'use client';
 
-<<<<<<< HEAD
 import { CreateBountyWizard } from './create-bounty-wizard';
-=======
-import type { AppRouter } from '@bounty/api';
-import { Button } from '@bounty/ui/components/button';
-import {
-  Dialog,
-  DialogContent,
-  DialogHeader,
-  DialogTitle,
-} from '@bounty/ui/components/dialog';
-import {
-  Drawer,
-  DrawerContent,
-  DrawerHeader,
-  DrawerTitle,
-} from '@bounty/ui/components/drawer';
-import { Input } from '@bounty/ui/components/input';
-import { Label } from '@bounty/ui/components/label';
-import { Stepper, Step, StepperNavigation, useStepper } from '@bounty/ui/components/stepper';
-import { useDrafts } from '@bounty/ui/hooks/use-drafts';
-import { useMediaQuery } from '@bounty/ui/hooks/use-media-query';
-import {
-  type CreateBountyForm,
-  createBountyDefaults,
-  createBountySchema,
-  currencyOptions,
-  difficultyOptions,
-  formatFormData,
-} from '@bounty/ui/lib/forms';
-import { zodResolver } from '@hookform/resolvers/zod';
-import { useMutation, useQueryClient } from '@tanstack/react-query';
-import type { TRPCClientErrorLike } from '@trpc/client';
-import { DollarSign, Github } from 'lucide-react';
-import { useRouter } from 'next/navigation';
-import { useEffect, useState } from 'react';
-import { Controller, useForm } from 'react-hook-form';
-import { toast } from 'sonner';
-import { MarkdownTextarea } from '@/components/bounty/markdown-editor';
-import { trpc } from '@/utils/trpc';
-import { PaymentMethodSetup } from '@/components/stripe/payment-method-setup';
-import { stripe } from '@bounty/api/src/lib/stripe';
-import { Elements } from '@stripe/react-stripe-js';
-import { loadStripe } from '@stripe/stripe-js';
->>>>>>> 79320960
 
 interface CreateBountyModalProps {
   open: boolean;
@@ -62,750 +18,6 @@
   };
 }
 
-<<<<<<< HEAD
 export function CreateBountyModal(props: CreateBountyModalProps) {
   return <CreateBountyWizard {...props} />;
-=======
-type CreateBountyStep = 'details' | 'payments' | 'finishing' | 'github-details' | 'github-review';
-
-export function CreateBountyModal({
-  open,
-  onOpenChange,
-  draftId,
-  initialValues,
-  redirectOnClose,
-  replaceOnSuccess,
-  mode = 'create',
-  githubData,
-}: CreateBountyModalProps) {
-  const queryClient = useQueryClient();
-  const { getDraft, deleteActiveDraft } = useDrafts();
-  const router = useRouter();
-
-  // Stepper state
-  const [currentStep, setCurrentStep] = useState(0);
-  const [paymentMethod, setPaymentMethod] = useState<'card' | 'link'>('link');
-
-  const form = useForm<CreateBountyForm>({
-    resolver: zodResolver(createBountySchema),
-    defaultValues: {
-      ...createBountyDefaults,
-      ...(initialValues || {}),
-      ...(githubData || {}),
-    },
-  });
-
-  const {
-    control,
-    handleSubmit,
-    formState: { errors, isSubmitting },
-    reset,
-    watch,
-    setValue,
-  } = form;
-
-  const paymentMethodId = watch("paymentMethodId");
-
-  // Load draft data if draftId is provided
-  useEffect(() => {
-    if (draftId && open) {
-      const draft = getDraft(draftId);
-      if (draft) {
-        setValue('title', draft.title);
-        setValue('description', draft.description);
-        toast.success('Draft loaded! Complete the remaining details.');
-      }
-    }
-  }, [draftId, open, getDraft, setValue]);
-
-  useEffect(() => {
-    if (open && initialValues) {
-      reset({ ...createBountyDefaults, ...initialValues });
-    }
-  }, [open, initialValues, reset]);
-  const createBounty = useMutation({
-    ...trpc.bounties.createBounty.mutationOptions(),
-    onSuccess: (result) => {
-      if (draftId) {
-        deleteActiveDraft();
-      }
-      toast.success('Bounty created successfully!');
-
-      // Invalidate all bounty-related queries to trigger refetch
-      queryClient.invalidateQueries({
-        queryKey: ['bounties'],
-        type: 'all',
-      });
-
-      reset();
-      onOpenChange(false);
-      if (result?.data?.id) {
-        const href = `/bounty/${result.data.id}${replaceOnSuccess ? '?from=gh-issue' : ''}`;
-        if (replaceOnSuccess) {
-          router.replace(href);
-        } else {
-          router.push(href);
-        }
-      }
-    },
-    onError: (error: TRPCClientErrorLike<AppRouter>) => {
-      toast.error(`Failed to create bounty: ${error.message}`);
-      if (error.message.toLowerCase().includes('duplicate')) {
-        toast.error('Bounty with this title already exists');
-      }
-    },
-  });
-
-  const onSubmit = handleSubmit((data: CreateBountyForm) => {
-    const formattedData = formatFormData.createBounty(data);
-    createBounty.mutate(formattedData);
-  });
-
-  // const tagsInput = watch("tags");
-  // const handleTagsChange = (value: string) => {
-  //   const tags = parseTagsInput(value);
-  //   setValue("tags", tags);
-  // };
-
-  const handleClose = () => {
-    if (!(isSubmitting || createBounty.isPending)) {
-      reset();
-      onOpenChange(false);
-      if (redirectOnClose) {
-        router.push(redirectOnClose);
-      }
-    }
-  };
-
-  const stripePromise = loadStripe(process.env.NEXT_PUBLIC_STRIPE_PUBLISHABLE_KEY!);
-
-  const isMobile = useMediaQuery('(max-width: 768px)');
-
-  // Step validation functions
-  const validateCurrentStep = async () => {
-    if (mode === 'create') {
-      switch (currentStep) {
-        case 0: // Details step
-          return await form.trigger(['title', 'description', 'difficulty']);
-        case 1: // Payments step
-          return await form.trigger(['amount', 'currency']);
-        case 2: // Finishing touches step
-          return await form.trigger(['repositoryUrl', 'issueUrl']);
-        default:
-          return true;
-      }
-    } else {
-      switch (currentStep) {
-        case 0: // GitHub details step
-          return await form.trigger(['repositoryUrl', 'issueUrl']);
-        case 1: // GitHub review step
-          return await form.trigger(['title', 'description']);
-        case 2: // Additional step
-          return await form.trigger(['amount', 'currency', 'difficulty']);
-        default:
-          return true;
-      }
-    }
-  };
-
-  const handleStepChange = async (step: number) => {
-    const isValid = await validateCurrentStep();
-    if (isValid || step < currentStep) {
-      setCurrentStep(step);
-    }
-  };
-
-  const handleNextStep = async () => {
-    const isValid = await validateCurrentStep();
-    if (isValid) {
-      setCurrentStep((prev) => prev + 1);
-    }
-  };
-
-  const handlePrevStep = () => {
-    setCurrentStep((prev) => Math.max(0, prev - 1));
-  };
-
-  if (isMobile) {
-    return (
-      <Drawer
-        onOpenChange={(o) => (o ? onOpenChange(o) : handleClose())}
-        open={open}
-      >
-        <DrawerContent className="border border-neutral-800 bg-neutral-900/90 backdrop-blur">
-          <DrawerHeader className="px-6 pt-4">
-            <DrawerTitle className="text-white text-xl">
-              {mode === 'github-import' ? 'Import from GitHub' : 'Create New Bounty'}
-            </DrawerTitle>
-          </DrawerHeader>
-          <div className="px-6 pb-6">
-            <BountyCreationStepper
-              mode={mode}
-              form={form}
-              onSubmit={onSubmit}
-              currentStep={currentStep}
-              onStepChange={handleStepChange}
-              onNext={handleNextStep}
-              onPrev={handlePrevStep}
-              paymentMethod={paymentMethod}
-              setPaymentMethod={setPaymentMethod}
-              isSubmitting={isSubmitting || createBounty.isPending}
-            />
-          </div>
-        </DrawerContent>
-      </Drawer>
-    );
-  }
-
-  return (
-    <Dialog
-      onOpenChange={(open) => (open ? onOpenChange(open) : handleClose())}
-      open={open}
-    >
-      <DialogContent
-        className="w-[92vw] max-w-2xl border border-neutral-800 bg-neutral-900/90 p-0 backdrop-blur sm:rounded-lg"
-        showOverlay
-      >
-        <DialogHeader className="px-6 pt-6">
-          <DialogTitle className="text-xl">
-            {mode === 'github-import' ? 'Import from GitHub' : 'Create New Bounty'}
-          </DialogTitle>
-        </DialogHeader>
-
-        <div className="px-6 pb-6">
-          <BountyCreationStepper
-            mode={mode}
-            form={form}
-            onSubmit={onSubmit}
-            currentStep={currentStep}
-            onStepChange={handleStepChange}
-            onNext={handleNextStep}
-            onPrev={handlePrevStep}
-            paymentMethod={paymentMethod}
-            setPaymentMethod={setPaymentMethod}
-            isSubmitting={isSubmitting || createBounty.isPending}
-          />
-        </div>
-      </DialogContent>
-    </Dialog>
-  );
-}
-
-// Stepper component for bounty creation
-interface BountyCreationStepperProps {
-  mode: 'create' | 'github-import';
-  form: any;
-  onSubmit: (e?: React.BaseSyntheticEvent) => Promise<void>;
-  currentStep: number;
-  onStepChange: (step: number) => void;
-  onNext: () => void;
-  onPrev: () => void;
-  paymentMethod: 'card' | 'link';
-  setPaymentMethod: (method: 'card' | 'link') => void;
-  isSubmitting: boolean;
-}
-
-function BountyCreationStepper({
-  mode,
-  form,
-  onSubmit,
-  currentStep,
-  onStepChange,
-  onNext,
-  onPrev,
-  paymentMethod,
-  setPaymentMethod,
-  isSubmitting,
-}: BountyCreationStepperProps) {
-  const { control, formState: { errors } } = form;
-
-  const createSteps = [
-    <Step key="details" title="Bounty Details" description="Describe what needs to be done">
-      <div className="space-y-4">
-        <div className="space-y-2">
-          <Label htmlFor="title">Title *</Label>
-          <Controller
-            control={control}
-            name="title"
-            render={({ field }) => (
-              <Input
-                {...field}
-                autoComplete="off"
-                className={errors.title ? 'border-red-500' : ''}
-                id="title"
-                placeholder="Enter bounty title"
-              />
-            )}
-          />
-          {errors.title && (
-            <p className="mt-1 text-red-500 text-sm">
-              {errors.title.message}
-            </p>
-          )}
-        </div>
-
-        <div className="space-y-2">
-          <Label htmlFor="description">Description *</Label>
-          <div className="rounded-lg border border-neutral-800 bg-[#222222] p-3">
-            <Controller
-              control={control}
-              name="description"
-              render={({ field }) => (
-                <MarkdownTextarea
-                  className={
-                    errors.description ? 'border-red-500' : 'border-border'
-                  }
-                  id="description"
-                  name={field.name}
-                  onBlur={field.onBlur}
-                  onChange={(val) => field.onChange(val)}
-                  placeholder="Describe what needs to be done"
-                  value={field.value}
-                />
-              )}
-            />
-          </div>
-          {errors.description && (
-            <p className="mt-1 text-red-500 text-sm">
-              {errors.description.message}
-            </p>
-          )}
-        </div>
-
-        <div className="space-y-2">
-          <Label htmlFor="difficulty">Difficulty *</Label>
-          <Controller
-            control={control}
-            name="difficulty"
-            render={({ field }) => (
-              <select
-                {...field}
-                className={`w-full rounded-md border px-3 py-2 ${
-                  errors.difficulty ? 'border-red-500' : 'border-border'
-                }`}
-                id="difficulty"
-              >
-                {difficultyOptions.map((option) => (
-                  <option key={option.value} value={option.value}>
-                    {option.label}
-                  </option>
-                ))}
-              </select>
-            )}
-          />
-          {errors.difficulty && (
-            <p className="mt-1 text-red-500 text-sm">
-              {errors.difficulty.message}
-            </p>
-          )}
-        </div>
-      </div>
-    </Step>,
-
-    <Step key="payments" title="Payment Setup" description="Set bounty amount and payment method">
-      <div className="space-y-4">
-        <div className="grid grid-cols-2 gap-4">
-          <div className="space-y-2">
-            <Label htmlFor="amount">Amount *</Label>
-            <Controller
-              control={control}
-              name="amount"
-              render={({ field }) => (
-                <Input
-                  {...field}
-                  autoComplete="off"
-                  className={errors.amount ? 'border-red-500' : ''}
-                  id="amount"
-                  placeholder="100.00"
-                />
-              )}
-            />
-            {errors.amount && (
-              <p className="mt-1 text-red-500 text-sm">
-                {errors.amount.message}
-              </p>
-            )}
-          </div>
-
-          <div className="space-y-2">
-            <Label htmlFor="currency">Currency</Label>
-            <Controller
-              control={control}
-              name="currency"
-              render={({ field }) => (
-                <select
-                  {...field}
-                  className="w-full rounded-md border px-3 py-2"
-                  id="currency"
-                >
-                  {currencyOptions.map((option) => (
-                    <option key={option.value} value={option.value}>
-                      {option.label}
-                    </option>
-                  ))}
-                </select>
-              )}
-            />
-          </div>
-        </div>
-
-        <div className="space-y-3">
-          <Label>Payment Method</Label>
-          <div className="grid grid-cols-2 gap-3">
-            <button
-              type="button"
-              onClick={() => setPaymentMethod('link')}
-              className={`flex items-center gap-3 rounded-lg border p-4 text-left transition-colors ${
-                paymentMethod === 'link'
-                  ? 'border-neutral-600 bg-neutral-800/60'
-                  : 'border-neutral-800 hover:bg-neutral-900/60'
-              }`}
-            >
-              <DollarSign className="h-5 w-5 text-green-400" />
-              <div>
-                <div className="font-medium text-white text-sm">Payment Link</div>
-                <div className="text-neutral-400 text-xs">Stripe-hosted payment</div>
-              </div>
-            </button>
-            <button
-              type="button"
-              onClick={() => setPaymentMethod('card')}
-              className={`flex items-center gap-3 rounded-lg border p-4 text-left transition-colors ${
-                paymentMethod === 'card'
-                  ? 'border-neutral-600 bg-neutral-800/60'
-                  : 'border-neutral-800 hover:bg-neutral-900/60'
-              }`}
-            >
-              <div className="flex h-5 w-5 items-center justify-center rounded bg-blue-500">
-                <span className="text-white text-xs">💳</span>
-              </div>
-              <div>
-                <div className="font-medium text-white text-sm">Card Entry</div>
-                <div className="text-neutral-400 text-xs">Direct card input</div>
-              </div>
-            </button>
-          </div>
-        </div>
-
-        {paymentMethod === 'link' && (
-          <div className="rounded-lg border border-green-500/20 bg-green-500/10 p-3">
-            <p className="text-green-400 text-sm">
-              💡 Payment links provide a better user experience and handle all payment processing securely through Stripe.
-            </p>
-          </div>
-        )}
-      </div>
-    </Step>,
-
-    <Step key="finishing" title="Finishing Touches" description="Add optional repository and issue links">
-      <div className="space-y-4">
-        <div className="space-y-2">
-          <Label htmlFor="repositoryUrl">Repository URL (Optional)</Label>
-          <Controller
-            control={control}
-            name="repositoryUrl"
-            render={({ field }) => (
-              <Input
-                {...field}
-                autoComplete="off"
-                className={errors.repositoryUrl ? 'border-red-500' : ''}
-                id="repositoryUrl"
-                placeholder="https://github.com/user/repo"
-                type="url"
-              />
-            )}
-          />
-          {errors.repositoryUrl && (
-            <p className="mt-1 text-red-500 text-sm">
-              {errors.repositoryUrl.message}
-            </p>
-          )}
-        </div>
-
-        <div className="space-y-2">
-          <Label htmlFor="issueUrl">Issue URL (Optional)</Label>
-          <Controller
-            control={control}
-            name="issueUrl"
-            render={({ field }) => (
-              <Input
-                {...field}
-                autoComplete="off"
-                className={errors.issueUrl ? 'border-red-500' : ''}
-                id="issueUrl"
-                placeholder="https://github.com/user/repo/issues/123"
-                type="url"
-              />
-            )}
-          />
-          {errors.issueUrl && (
-            <p className="mt-1 text-red-500 text-sm">
-              {errors.issueUrl.message}
-            </p>
-          )}
-        </div>
-
-        <div className="rounded-lg border border-blue-500/20 bg-blue-500/10 p-4">
-          <h4 className="font-medium text-blue-400 text-sm mb-2">Ready to create your bounty?</h4>
-          <p className="text-blue-300 text-sm">
-            Review your details and click "Create Bounty" to publish your bounty to the community.
-          </p>
-        </div>
-      </div>
-    </Step>
-  ];
-
-  const githubSteps = [
-    <Step key="github-details" title="GitHub Details" description="Connect your repository and issue">
-      <div className="space-y-4">
-        <div className="flex items-center gap-2 rounded-lg border border-neutral-800 bg-neutral-900/60 p-3">
-          <Github className="h-5 w-5 text-white" />
-          <span className="font-medium text-white text-sm">Import from GitHub</span>
-        </div>
-
-        <div className="space-y-2">
-          <Label htmlFor="repositoryUrl">Repository URL *</Label>
-          <Controller
-            control={control}
-            name="repositoryUrl"
-            render={({ field }) => (
-              <Input
-                {...field}
-                autoComplete="off"
-                className={errors.repositoryUrl ? 'border-red-500' : ''}
-                id="repositoryUrl"
-                placeholder="https://github.com/user/repo"
-                type="url"
-              />
-            )}
-          />
-          {errors.repositoryUrl && (
-            <p className="mt-1 text-red-500 text-sm">
-              {errors.repositoryUrl.message}
-            </p>
-          )}
-        </div>
-
-        <div className="space-y-2">
-          <Label htmlFor="issueUrl">Issue/PR URL *</Label>
-          <Controller
-            control={control}
-            name="issueUrl"
-            render={({ field }) => (
-              <Input
-                {...field}
-                autoComplete="off"
-                className={errors.issueUrl ? 'border-red-500' : ''}
-                id="issueUrl"
-                placeholder="https://github.com/user/repo/issues/123"
-                type="url"
-              />
-            )}
-          />
-          {errors.issueUrl && (
-            <p className="mt-1 text-red-500 text-sm">
-              {errors.issueUrl.message}
-            </p>
-          )}
-        </div>
-      </div>
-    </Step>,
-
-    <Step key="github-review" title="Review Imported Info" description="Review and edit the imported details">
-      <div className="space-y-4">
-        <div className="space-y-2">
-          <Label htmlFor="title">Title *</Label>
-          <Controller
-            control={control}
-            name="title"
-            render={({ field }) => (
-              <Input
-                {...field}
-                autoComplete="off"
-                className={errors.title ? 'border-red-500' : ''}
-                id="title"
-                placeholder="Enter bounty title"
-              />
-            )}
-          />
-          {errors.title && (
-            <p className="mt-1 text-red-500 text-sm">
-              {errors.title.message}
-            </p>
-          )}
-        </div>
-
-        <div className="space-y-2">
-          <Label htmlFor="description">Description *</Label>
-          <div className="rounded-lg border border-neutral-800 bg-[#222222] p-3">
-            <Controller
-              control={control}
-              name="description"
-              render={({ field }) => (
-                <MarkdownTextarea
-                  className={
-                    errors.description ? 'border-red-500' : 'border-border'
-                  }
-                  id="description"
-                  name={field.name}
-                  onBlur={field.onBlur}
-                  onChange={(val) => field.onChange(val)}
-                  placeholder="Describe what needs to be done"
-                  value={field.value}
-                />
-              )}
-            />
-          </div>
-          {errors.description && (
-            <p className="mt-1 text-red-500 text-sm">
-              {errors.description.message}
-            </p>
-          )}
-        </div>
-      </div>
-    </Step>,
-
-    <Step key="final-setup" title="Final Setup" description="Set amount, difficulty and payment method">
-      <div className="space-y-4">
-        <div className="grid grid-cols-2 gap-4">
-          <div className="space-y-2">
-            <Label htmlFor="amount">Amount *</Label>
-            <Controller
-              control={control}
-              name="amount"
-              render={({ field }) => (
-                <Input
-                  {...field}
-                  autoComplete="off"
-                  className={errors.amount ? 'border-red-500' : ''}
-                  id="amount"
-                  placeholder="100.00"
-                />
-              )}
-            />
-            {errors.amount && (
-              <p className="mt-1 text-red-500 text-sm">
-                {errors.amount.message}
-              </p>
-            )}
-          </div>
-
-          <div className="space-y-2">
-            <Label htmlFor="currency">Currency</Label>
-            <Controller
-              control={control}
-              name="currency"
-              render={({ field }) => (
-                <select
-                  {...field}
-                  className="w-full rounded-md border px-3 py-2"
-                  id="currency"
-                >
-                  {currencyOptions.map((option) => (
-                    <option key={option.value} value={option.value}>
-                      {option.label}
-                    </option>
-                  ))}
-                </select>
-              )}
-            />
-          </div>
-        </div>
-
-        <div className="space-y-2">
-          <Label htmlFor="difficulty">Difficulty *</Label>
-          <Controller
-            control={control}
-            name="difficulty"
-            render={({ field }) => (
-              <select
-                {...field}
-                className={`w-full rounded-md border px-3 py-2 ${
-                  errors.difficulty ? 'border-red-500' : 'border-border'
-                }`}
-                id="difficulty"
-              >
-                {difficultyOptions.map((option) => (
-                  <option key={option.value} value={option.value}>
-                    {option.label}
-                  </option>
-                ))}
-              </select>
-            )}
-          />
-          {errors.difficulty && (
-            <p className="mt-1 text-red-500 text-sm">
-              {errors.difficulty.message}
-            </p>
-          )}
-        </div>
-
-        <div className="space-y-3">
-          <Label>Payment Method</Label>
-          <div className="grid grid-cols-2 gap-3">
-            <button
-              type="button"
-              onClick={() => setPaymentMethod('link')}
-              className={`flex items-center gap-3 rounded-lg border p-4 text-left transition-colors ${
-                paymentMethod === 'link'
-                  ? 'border-neutral-600 bg-neutral-800/60'
-                  : 'border-neutral-800 hover:bg-neutral-900/60'
-              }`}
-            >
-              <DollarSign className="h-5 w-5 text-green-400" />
-              <div>
-                <div className="font-medium text-white text-sm">Payment Link</div>
-                <div className="text-neutral-400 text-xs">Stripe-hosted payment</div>
-              </div>
-            </button>
-            <button
-              type="button"
-              onClick={() => setPaymentMethod('card')}
-              className={`flex items-center gap-3 rounded-lg border p-4 text-left transition-colors ${
-                paymentMethod === 'card'
-                  ? 'border-neutral-600 bg-neutral-800/60'
-                  : 'border-neutral-800 hover:bg-neutral-900/60'
-              }`}
-            >
-              <div className="flex h-5 w-5 items-center justify-center rounded bg-blue-500">
-                <span className="text-white text-xs">💳</span>
-              </div>
-              <div>
-                <div className="font-medium text-white text-sm">Card Entry</div>
-                <div className="text-neutral-400 text-xs">Direct card input</div>
-              </div>
-            </button>
-          </div>
-        </div>
-      </div>
-    </Step>
-  ];
-
-  const steps = mode === 'github-import' ? githubSteps : createSteps;
-
-  return (
-    <form onSubmit={onSubmit}>
-      <Stepper currentStep={currentStep} onStepChange={onStepChange}>
-        {steps}
-      </Stepper>
-
-      <StepperNavigation
-        onNext={onNext}
-        onBack={onPrev}
-        nextDisabled={isSubmitting}
-        backDisabled={isSubmitting}
-      >
-        {currentStep === steps.length - 1 && (
-          <Button
-            type="submit"
-            disabled={isSubmitting}
-            className="bg-green-600 hover:bg-green-700"
-          >
-            {isSubmitting ? 'Creating...' : 'Create Bounty'}
-          </Button>
-        )}
-      </StepperNavigation>
-    </form>
-  );
->>>>>>> 79320960
 }