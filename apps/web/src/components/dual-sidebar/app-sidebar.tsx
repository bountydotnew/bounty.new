"use client";

import { ComponentProps } from "react";
import {
  AudioWaveform,
  Award,
  BookOpen, Command,
  FileUser,
  Frame,
  GalleryVerticalEnd,
  Map,
  PieChart,
  Settings2
} from "lucide-react";
import {
  Sidebar,
  SidebarContent,
  SidebarFooter,
  SidebarHeader
} from "@/components/ui/sidebar";
import { NavMain } from "@/components/dual-sidebar/nav-main";
// import { NavProjects } from "@/components/dual-sidebar/nav-projects";
import { NavUser } from "@/components/dual-sidebar/nav-user";

import { Divider } from "@/components/ui/divider";
import Bookmark from "../icons/bookmark";
import Bounty from "../icons/bounty";
import { usePathname } from "next/navigation";
import Link from "next/link";
import { LINKS } from "@/constants/links";
<<<<<<< HEAD
import { AccessGate } from "@/components/access-gate";
=======
import { useQuery } from "@tanstack/react-query";
import { trpc } from "@/utils/trpc";
import { SettingsIcon } from "@/components/ui/settings";
import { BookTextIcon } from "@/components/ui/book-text";
>>>>>>> 01a2015c

export const AppSidebar = ({ ...props }: ComponentProps<typeof Sidebar>) => {
  const pathname = usePathname();

  function isActive(path: string) {
    return pathname === path;
  }

  // This is sample data.
  const productionData = {
    user: {
      name: "shadcn",
      email: "m@example.com",
      avatar: "/avatars/shadcn.jpg",
    },
    teams: [
      {
        name: "Mail0 Inc.",
        logo: GalleryVerticalEnd,
        logoUrl: "https://0.email/white-icon.svg",
        plan: "Enterprise",
      },
      {
        name: "oss.now",
        logo: AudioWaveform,
        logoUrl: "https://oss.now/logo.png",
        plan: "Startup",
      },
      {
        name: "Inbound.new",
        logo: Command,
        logoUrl: "https://inbound.new/_next/image?url=https%3A%2F%2Finbound.new%2Finbound-logo-3.png&w=64&q=75",
        plan: "Free",
      },
    ],
    navMain: [
      {
        title: "Dashboard",
        url: LINKS.DASHBOARD,
        icon: Bookmark,
        isActive: isActive("/dashboard"),
      },
      {
        title: "Bounties",
        url: LINKS.BOUNTIES,
        icon: (p: any) => <Award {...p} size={18} />,
        isActive: isActive("/bounties"),
      },
      {
        title: "Documentation",
        url: "#",
        icon: (p: any) => <BookTextIcon {...p} size={22} />,
      },
      {
        title: "Settings", 
        url: LINKS.SETTINGS,
        icon: (p: any) => <SettingsIcon {...p} size={22} />,
      },
    ],
    projects: [
      {
        name: "Design Engineering",
        url: "#",
        icon: Frame,
      },
      {
        name: "Sales & Marketing",
        url: "#",
        icon: PieChart,
      },
      {
        name: "Travel",
        url: "#",
        icon: Map,
      },
    ],
    news: [
      {
        href: "https://dub.co/changelog/regions-support",
        title: "Regions support in analytics",
        summary: "You can now filter your analytics by regions",
        image: "https://assets.dub.co/changelog/regions-support.png",
      },
      {
        href: "https://dub.co/blog/soc2",
        title: "Dub is now SOC 2 Type II Compliant",
        summary:
          "We're excited to announce that Dub has successfully completed a SOC 2 Type II audit to further demonstrate our commitment to security.",
        image: "https://assets.dub.co/blog/soc2.jpg",
      },
      {
        href: "https://dub.co/changelog/utm-templates",
        title: "UTM Templates",
        summary:
          "You can now create UTM templates to streamline UTM campaign management across your team.",
        image: "https://assets.dub.co/changelog/utm-templates.jpg",
      },
    ],
  };

  const betaData = {
    user: {
      name: "shadcn",
      email: "m@example.com",
      avatar: "/avatars/shadcn.jpg",
    },
    teams: [
      {
        name: "Mail0 Inc.",
        logo: GalleryVerticalEnd,
        logoUrl: "https://0.email/white-icon.svg",
        plan: "Enterprise",
      },
      {
        name: "oss.now",
        logo: AudioWaveform,
        logoUrl: "https://oss.now/logo.png",
        plan: "Startup",
      },
      {
        name: "Inbound.new",
        logo: Command,
        logoUrl: "https://inbound.new/_next/image?url=https%3A%2F%2Finbound.new%2Finbound-logo-3.png&w=64&q=75",
        plan: "Free",
      },
    ],
    navMain: [
      {
        title: "Apply for Beta Testing",
        url: LINKS.DASHBOARD,
        icon: FileUser
      }
    ],
  }

  const user = {
    name: "Guest",
    email: "guest@example.com",
    image: null,
  }


  return (
    <Sidebar variant="icononly" {...props}>
      <SidebarHeader>
        {/* <TeamSwitcher teams={data.teams} /> */}
        <Link href={LINKS.DASHBOARD}>
          <Bounty className="h-6 w-6" />
        </Link>
      </SidebarHeader>
      <Divider className="h-[2px] w-8 my-2 bg-white" />
      <SidebarContent>
        <AccessGate 
          stage="beta"
          fallback={<NavMain items={betaData.navMain} />}
        >
          <NavMain items={productionData.navMain} />
        </AccessGate>
        {/* <NavProjects projects={data.projects} /> */}
      </SidebarContent>
      <SidebarFooter>
        <NavUser user={user} />
      </SidebarFooter>
    </Sidebar>
  );
}<|MERGE_RESOLUTION|>--- conflicted
+++ resolved
@@ -28,14 +28,11 @@
 import { usePathname } from "next/navigation";
 import Link from "next/link";
 import { LINKS } from "@/constants/links";
-<<<<<<< HEAD
 import { AccessGate } from "@/components/access-gate";
-=======
 import { useQuery } from "@tanstack/react-query";
 import { trpc } from "@/utils/trpc";
 import { SettingsIcon } from "@/components/ui/settings";
 import { BookTextIcon } from "@/components/ui/book-text";
->>>>>>> 01a2015c
 
 export const AppSidebar = ({ ...props }: ComponentProps<typeof Sidebar>) => {
   const pathname = usePathname();
