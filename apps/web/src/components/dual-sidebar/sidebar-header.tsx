--- conflicted
+++ resolved
@@ -4,15 +4,12 @@
 
 import { cn } from "@/lib/utils";
 import { LINKS } from "@/constants/links";
-<<<<<<< HEAD
 import { AccessGate } from "@/components/access-gate";
 // import { SidebarTrigger } from "@/components/ui/sidebar";
-=======
 import { SidebarTrigger } from "@/components/ui/sidebar";
 import { useQuery } from "@tanstack/react-query";
 import { trpc } from "@/utils/trpc";
 import { useMediaQuery } from "@/hooks/use-media-query";
->>>>>>> 01a2015c
 
 type NavItem = { href: string; label: string };
 
@@ -43,14 +40,10 @@
   { href: LINKS.DASHBOARD, label: "Apply for Beta Testing" }
 ];
 
-<<<<<<< HEAD
 export const Header = () => {
-=======
-export function Header() {
   const userData = useQuery(trpc.user.getMe.queryOptions());
   const navigationLinks = userData.data?.betaAccessStatus === "approved" ? betaNavigationLinks : productionNavigationLinks;
   const isMobile = useMediaQuery("(max-width: 768px)");
->>>>>>> 01a2015c
 
 
   return (
