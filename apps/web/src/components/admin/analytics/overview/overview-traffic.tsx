--- conflicted
+++ resolved
@@ -1,14 +1,8 @@
 'use client';
 
-<<<<<<< HEAD
-import { Card, CardContent, CardHeader, CardTitle } from '@/components/ui/card';
-import { DefaultBarChart } from '@/components/ui/default-bar-chart';
-import { useDatabuddyParameters } from '@/hooks/use-databuddy';
-=======
 import { Card, CardContent, CardHeader, CardTitle } from '@bounty/ui/components/card';
 import { DefaultBarChart } from '@bounty/ui/components/default-bar-chart';
 import { mapBatchByParameter, useDatabuddyParameters } from '@bounty/ui/hooks/use-databuddy';
->>>>>>> e7ff00c3
 
 type Props = { websiteId: string; timezone?: string };
 
