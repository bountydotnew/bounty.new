'use client';

import { useMemo, useState } from 'react';
<<<<<<< HEAD
import { DottedLineChart } from '@/components/ui/dotted-line';
import {
  mapBatchByParameter,
  useDatabuddyParameters,
} from '@/hooks/use-databuddy';
=======
import { mapBatchByParameter, useDatabuddyParameters } from '@bounty/ui/hooks/use-databuddy';
import { DottedLineChart } from '@bounty/ui/components/dotted-line';
>>>>>>> e7ff00c3

type Props = { websiteId: string };

interface EventsByDateRow {
  date?: string;
  day?: string;
  period?: string;
  pageviews?: number;
  sessions?: number;
  visitors?: number;
  unique_visitors?: number;
}

interface SummaryMetricsRow {
  pageviews?: number;
  unique_visitors?: number;
  sessions?: number;
  bounce_rate?: number;
  avg_session_duration?: number;
  session_duration?: number;
  visitors?: number;
  pages_per_session?: number;
}

type KpiKey =
  | 'sessions'
  | 'pageviews'
  | 'unique_visitors'
  | 'pages_per_session'
  | 'bounce_rate'
  | 'avg_session_duration';

interface KpiSeriesPoint {
  date: string;
  sessions?: number;
  pageviews?: number;
  unique_visitors?: number;
  pages_per_session?: number;
  bounce_rate?: number;
  avg_session_duration?: number;
}

interface Kpi {
  label: string;
  value: string | number;
  type: KpiKey;
  series: KpiSeriesPoint[];
}

const PRESETS = [
  { label: '7d', days: 7 },
  { label: '30d', days: 30 },
  { label: '90d', days: 90 },
];

function calcRange(days: number) {
  const end = new Date();
  const start = new Date();
  start.setDate(end.getDate() - (days - 1));
  return {
    start: start.toISOString().slice(0, 10),
    end: end.toISOString().slice(0, 10),
  };
}

export function OverviewKPIs({ websiteId }: Props) {
  const [days, setDays] = useState(30);
  const { start, end } = useMemo(() => calcRange(days), [days]);
  const { data, isLoading } = useDatabuddyParameters({
    websiteId,
    parameters: ['summary_metrics', 'events_by_date'],
    startDate: start,
    endDate: end,
  });
  const mapped = useMemo(() => (data ? mapBatchByParameter(data) : {}), [data]);

  const kpis: Kpi[] = useMemo(() => {
    const r1 = (v: unknown) => {
      const n = Number(v);
      return Number.isFinite(n) ? Math.round(n * 10) / 10 : undefined;
    };
    const summaryArr = Array.isArray(mapped.summary_metrics)
      ? (mapped.summary_metrics as SummaryMetricsRow[])
      : [];
    const summary: SummaryMetricsRow = summaryArr[0] || {};
    const pagesPerSession =
      summary.pages_per_session ??
      (summary.pageviews && summary.sessions
        ? Number(summary.pageviews) / Number(summary.sessions)
        : undefined);
    const rows = Array.isArray(mapped.events_by_date)
      ? (mapped.events_by_date as EventsByDateRow[])
      : [];
    const sessionsSeries: KpiSeriesPoint[] = rows.map((r) => ({
      date: (r.date || r.day || r.period || '') as string,
      sessions: r1(r.sessions || 0) || 0,
    }));
    const pageviewsSeries: KpiSeriesPoint[] = rows.map((r) => ({
      date: (r.date || r.day || r.period || '') as string,
      pageviews: r1(r.pageviews || 0) || 0,
    }));
    const visitorsSeries: KpiSeriesPoint[] = rows.map((r) => ({
      date: (r.date || r.day || r.period || '') as string,
      unique_visitors: r1(r.visitors || r.unique_visitors || 0) || 0,
    }));
    const ppsSeries: KpiSeriesPoint[] = rows.map((r) => {
      const pv = Number(r.pageviews || 0);
      const ss = Number(r.sessions || 0);
      const val = ss > 0 ? pv / ss : 0;
      return {
        date: (r.date || r.day || r.period || '') as string,
        pages_per_session: r1(val) || 0,
      };
    });
    const bounce = r1(summary.bounce_rate || 0) || 0;
    const fallbackDates: KpiSeriesPoint[] = [{ date: start }, { date: end }];
    const bounceSeries: KpiSeriesPoint[] = (
      rows.length ? rows : fallbackDates
    ).map((r) => ({
      date: ((r as EventsByDateRow).date ||
        (r as EventsByDateRow).day ||
        (r as EventsByDateRow).period ||
        '') as string,
      bounce_rate: bounce,
    }));
    const avgDur =
      r1(summary.avg_session_duration || summary.session_duration || 0) || 0;
    const avgDurSeries: KpiSeriesPoint[] = (
      rows.length ? rows : fallbackDates
    ).map((r) => ({
      date: ((r as EventsByDateRow).date ||
        (r as EventsByDateRow).day ||
        (r as EventsByDateRow).period ||
        '') as string,
      avg_session_duration: avgDur,
    }));

    const out: Kpi[] = [
      {
        label: 'Sessions',
        value: r1(summary.sessions) ?? '–',
        type: 'sessions',
        series: sessionsSeries,
      },
      {
        label: 'Pageviews',
        value: r1(summary.pageviews) ?? '–',
        type: 'pageviews',
        series: pageviewsSeries,
      },
      {
        label: 'Pages / Session',
        value:
          pagesPerSession !== undefined ? (r1(pagesPerSession) ?? '–') : '–',
        type: 'pages_per_session',
        series: ppsSeries,
      },
      {
        label: 'Bounce Rate',
        value: r1(summary.bounce_rate) ?? '–',
        type: 'bounce_rate',
        series: bounceSeries,
      },
      {
        label: 'Avg. Session',
        value:
          r1(summary.avg_session_duration ?? summary.session_duration) ?? '–',
        type: 'avg_session_duration',
        series: avgDurSeries,
      },
      {
        label: 'Unique Visitors',
        value: r1(summary.unique_visitors ?? summary.visitors) ?? '–',
        type: 'unique_visitors',
        series: visitorsSeries,
      },
    ];
    return out;
  }, [mapped, start, end]);

  return (
    <div className="space-y-2">
      <div className="flex items-center gap-2">
        <span className="text-muted-foreground text-xs">Range</span>
        <div className="flex gap-1">
          {PRESETS.map((p) => (
            <button
              className={`rounded border px-2 py-0.5 text-xs ${days === p.days ? 'border-neutral-600 bg-neutral-800' : 'border-neutral-800 bg-neutral-900 hover:bg-neutral-800'}`}
              key={p.label}
              onClick={() => setDays(p.days)}
            >
              {p.label}
            </button>
          ))}
        </div>
        <span className="ml-auto text-muted-foreground text-xs">
          {start} → {end}
        </span>
      </div>
      <div className="grid grid-cols-2 gap-3 md:grid-cols-3">
        {kpis.map((k) => (
          <DottedLineChart
            data={k.series as any[]}
            description={isLoading ? '…' : String(k.value)}
            height={140}
            key={k.label}
            title={k.label}
            xKey="date"
            yKey={k.type}
          />
        ))}
      </div>
    </div>
  );
}<|MERGE_RESOLUTION|>--- conflicted
+++ resolved
@@ -1,16 +1,8 @@
 'use client';
 
 import { useMemo, useState } from 'react';
-<<<<<<< HEAD
-import { DottedLineChart } from '@/components/ui/dotted-line';
-import {
-  mapBatchByParameter,
-  useDatabuddyParameters,
-} from '@/hooks/use-databuddy';
-=======
 import { mapBatchByParameter, useDatabuddyParameters } from '@bounty/ui/hooks/use-databuddy';
 import { DottedLineChart } from '@bounty/ui/components/dotted-line';
->>>>>>> e7ff00c3
 
 type Props = { websiteId: string };
 
