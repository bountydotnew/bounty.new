--- conflicted
+++ resolved
@@ -1,15 +1,9 @@
 'use client';
 
 import { useMemo } from 'react';
-<<<<<<< HEAD
-import { Card, CardContent, CardHeader, CardTitle } from '@/components/ui/card';
-import { DefaultRadialChart } from '@/components/ui/radial-chart';
-import { useDatabuddyParameters } from '@/hooks/use-databuddy';
-=======
 import { DefaultRadialChart } from '@bounty/ui/components/radial-chart';
 import { Card, CardContent, CardHeader, CardTitle } from '@bounty/ui/components/card';
 import { useDatabuddyParameters } from '@bounty/ui/hooks/use-databuddy';
->>>>>>> e7ff00c3
 
 type Props = { websiteId: string; timezone?: string };
 
