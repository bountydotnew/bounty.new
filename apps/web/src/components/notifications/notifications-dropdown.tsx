--- conflicted
+++ resolved
@@ -18,20 +18,10 @@
   DropdownMenu,
   DropdownMenuContent,
   DropdownMenuTrigger,
-<<<<<<< HEAD
-} from '@/components/ui/dropdown-menu';
-import { useNotifications } from '@/hooks/use-notifications';
-import { cn } from '@/lib/utils';
-import type {
-  NotificationData,
-  NotificationItem,
-  NotificationRowProps,
-} from '@/types/notifications';
-=======
 } from '@bounty/ui/components/dropdown-menu';
 import { useNotifications } from '@bounty/ui/hooks/use-notifications';
 import { cn } from '@bounty/ui/lib/utils';
->>>>>>> e7ff00c3
+import { NotificationRowProps, NotificationData, NotificationItem } from '@/types/notifications';
 
 function Row({ item, onRead }: NotificationRowProps) {
   const router = useRouter();
