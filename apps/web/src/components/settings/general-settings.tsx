--- conflicted
+++ resolved
@@ -18,35 +18,6 @@
 import type { CustomerState } from '@/types/billing';
 import { Loader2 } from 'lucide-react';
 import { useRouter } from 'next/navigation';
-<<<<<<< HEAD
-import { useState } from 'react';
-import { toast } from 'sonner';
-
-export function GeneralSettings() {
-  const [isClientMounted, setIsClientMounted] = useState(() => typeof window !== 'undefined');
-  const { data: session } = authClient.useSession();
-  const { isPro, isLoading: billingLoading } = useBilling({ enabled: true });
-  const router = useRouter();
-
-  const handleSignOut = async () => {
-    try {
-      await authClient.signOut();
-      router.push('/');
-    } catch (_error) {
-      toast.error('Failed to sign out');
-    }
-  };
-
-  // Don't render until client is mounted to prevent hydration issues
-  if (!(isClientMounted && session)) {
-    return (
-      <Card>
-        <CardContent className="p-6">
-          <Loader2 className="animate-spin" size={24} />
-        </CardContent>
-      </Card>
-    );
-=======
 import { useCallback } from 'react';
 import { toast } from 'sonner';
 
@@ -67,7 +38,6 @@
     router.push('/');
   } catch (_error) {
     toast.error('Failed to sign out');
->>>>>>> 3c4193e2
   }
 }
 
