'use client';

import { authClient } from '@bounty/auth/client';
import { useQuery } from '@tanstack/react-query';
import { CreditCard, LogOut, Shield, Sparkles } from 'lucide-react';
import { usePathname, useRouter } from 'next/navigation';
import * as React from 'react';
import { useCallback } from 'react';
import { toast } from 'sonner';
import { Avatar, AvatarFallback, AvatarImage } from '@bounty/ui/components/avatar';
import { BellIcon } from '@bounty/ui/components/bell';
import {
  DropdownMenu,
  DropdownMenuContent,
  DropdownMenuGroup,
  DropdownMenuItem,
  DropdownMenuLabel,
  DropdownMenuSeparator,
  DropdownMenuTrigger,
} from '@bounty/ui/components/dropdown-menu';
import {
  SidebarMenu,
  SidebarMenuButton,
  SidebarMenuItem,
  useSidebar,
<<<<<<< HEAD
} from '@/components/ui/sidebar';
import { Spinner } from '@/components/ui/spinner';
import { UserIcon } from '@/components/ui/user';
import { LINKS } from '@/constants/links';
import { useBilling } from '@/hooks/use-billing';
import type {
  AccountDropdownProps,
  SessionUser,
  User,
  UserDisplayData,
} from '@/types/billing-components';
=======
} from '@bounty/ui/components/sidebar';
import { Spinner } from '@bounty/ui/components/spinner';
import { UserIcon } from '@bounty/ui/components/user';
import { LINKS } from '@/constants';
import { useBilling } from '@bounty/ui/hooks/use-billing';
>>>>>>> e7ff00c3
import { trpc } from '@/utils/trpc';

// Constants for better maintainability
const MESSAGES = {
  SIGN_IN_REQUIRED: 'Please sign in to access billing.',
  BILLING_PORTAL_SUCCESS: 'Opening billing portal...',
  BILLING_PORTAL_ERROR: 'Failed to open billing portal. Please try again.',
  LOADING: 'Loading...',
  CHECKING_SUBSCRIPTION: 'Checking...',
  VERIFYING_SUBSCRIPTION: 'Verifying subscription...',
  PRO_BADGE: 'Pro',
} as const;

const MENU_ITEMS = {
  UPGRADE: 'Upgrade to Pro',
  ACCOUNT: 'Account',
  BILLING: 'Billing',
  NOTIFICATIONS: 'Notifications',
  LOGOUT: 'Log out',
} as const;

const LOGIN_REDIRECT = '/login';

// Custom hook for user display logic
function useUserDisplay(
  sessionUser?: SessionUser | null,
  fallbackUser?: User
): UserDisplayData {
  return React.useMemo(() => {
    const user = sessionUser || fallbackUser;
    const name = user?.name || '';
    const email = user?.email || '';
    const image = user?.image || null;
    const initials = name ? name.charAt(0).toUpperCase() : '?';

    return { name, email, image, initials };
  }, [sessionUser, fallbackUser]);
}

// Custom hook for billing portal operations
function useBillingPortal() {
  const { data: session } = authClient.useSession();
  const { openBillingPortal } = useBilling();

  const handleBillingPortal = React.useCallback(async () => {
    if (!session?.user) {
      toast.error(MESSAGES.SIGN_IN_REQUIRED);
      return;
    }

    try {
      await openBillingPortal();
      toast.success(MESSAGES.BILLING_PORTAL_SUCCESS);
    } catch (_error) {
      toast.error(MESSAGES.BILLING_PORTAL_ERROR);
    }
  }, [session?.user, openBillingPortal]);

  return handleBillingPortal;
}

// Custom hook for sign out functionality
function useSignOut() {
  const router = useRouter();
  return useCallback(() => {
    authClient.signOut({
      fetchOptions: {
        onSuccess: () => {
          router.push(LOGIN_REDIRECT);
        },
      },
    });
  }, [router]);
}

// Memoized Avatar component to prevent unnecessary re-renders
const UserAvatar = React.memo<{
  userDisplay: UserDisplayData;
  isLoading: boolean;
  className?: string;
}>(({ userDisplay, isLoading, className = 'h-8 w-8 rounded-lg' }) => (
  <Avatar className={className}>
    {userDisplay.image && (
      <AvatarImage
        alt={userDisplay.name}
        onError={(e) => {
          // Fallback to initials if image fails to load
          e.currentTarget.style.display = 'none';
        }}
        src={userDisplay.image}
      />
    )}
    <AvatarFallback className="rounded-lg">
      {isLoading ? (
        <Spinner aria-label="Loading user information" size="sm" />
      ) : (
        userDisplay.initials
      )}
    </AvatarFallback>
  </Avatar>
));

UserAvatar.displayName = 'UserAvatar';

// Memoized dropdown header component
const DropdownHeader = React.memo<{
  userDisplay: UserDisplayData;
  isPro: boolean;
  isLoading: boolean;
}>(({ userDisplay, isPro, isLoading }) => (
  <DropdownMenuLabel className="p-0 font-normal">
    <div className="flex items-center gap-2 px-1 py-1.5 text-left text-sm">
      <UserAvatar isLoading={isLoading} userDisplay={userDisplay} />
      <div className="grid flex-1 text-left text-sm leading-tight">
        <div className="flex items-center gap-2">
          <span className="truncate font-medium">
            {isLoading ? MESSAGES.LOADING : userDisplay.name}
          </span>
          {!isLoading && isPro && (
            <span className="text-muted-foreground text-xs">
              {MESSAGES.PRO_BADGE}
            </span>
          )}
          {isLoading && (
            <span className="animate-pulse text-muted-foreground text-xs">
              {MESSAGES.CHECKING_SUBSCRIPTION}
            </span>
          )}
        </div>
        <span className="truncate text-xs">
          {isLoading ? MESSAGES.VERIFYING_SUBSCRIPTION : userDisplay.email}
        </span>
      </div>
    </div>
  </DropdownMenuLabel>
));

DropdownHeader.displayName = 'DropdownHeader';

// Upgrade menu item component
const UpgradeMenuItem = React.memo<{
  isPro: boolean;
  isLoading: boolean;
  onUpgradeClick: () => void;
}>(({ isPro, isLoading, onUpgradeClick }) => {
  if (isLoading) {
    return (
      <DropdownMenuItem aria-label="Loading subscription status" disabled>
        <Spinner className="mr-2" size="sm" />
        Checking subscription...
      </DropdownMenuItem>
    );
  }

  if (!isPro) {
    return (
      <DropdownMenuItem
        aria-label="Upgrade to Pro plan"
        onClick={onUpgradeClick}
      >
        <Sparkles />
        {MENU_ITEMS.UPGRADE}
      </DropdownMenuItem>
    );
  }

  return null;
});

UpgradeMenuItem.displayName = 'UpgradeMenuItem';

// Main component
export function AccountDropdown({
  user,
  onUpgradeClick,
}: AccountDropdownProps) {
  const router = useRouter();
  const pathname = usePathname();
  const { isMobile } = useSidebar();
  const { data: session } = authClient.useSession();
  const { isPro, isLoading: isBillingLoading } = useBilling();
  const { data: me } = useQuery({
    ...trpc.user.getMe.queryOptions(),
    enabled: !!session?.user,
  });
  const isImpersonating = Boolean(
    (session as any)?.session?.impersonatedBy ||
      (session as any)?.impersonatedBy
  );

  // Custom hooks for better separation of concerns
  const userDisplay = useUserDisplay(session?.user, user);
  const handleBillingPortal = useBillingPortal();
  const handleSignOut = useSignOut();

  // Memoize dropdown content positioning
  const dropdownProps = React.useMemo(
    () => ({
      className:
        'w-[var(--radix-dropdown-menu-trigger-width)] min-w-56 rounded-lg',
      side: isMobile ? ('bottom' as const) : ('right' as const),
      align: 'end' as const,
      sideOffset: 4,
    }),
    [isMobile]
  );

  const handleAccountClick = useCallback(() => {
    router.push(LINKS.ACCOUNT);
  }, [router]);

  const handleAdminClick = useCallback(() => {
    if (pathname?.startsWith('/admin')) {
      router.push('/');
    } else {
      router.push('/admin');
    }
  }, [router, pathname]);

  return (
    <SidebarMenu>
      <SidebarMenuItem>
        <DropdownMenu>
          <DropdownMenuTrigger asChild>
            <SidebarMenuButton
              aria-expanded={false}
              aria-label={`Account menu for ${userDisplay.name}`}
            >
              <div>
                <UserAvatar
                  isLoading={isBillingLoading}
                  userDisplay={userDisplay}
                />
              </div>
            </SidebarMenuButton>
          </DropdownMenuTrigger>

          <DropdownMenuContent {...dropdownProps}>
            <DropdownHeader
              isLoading={isBillingLoading}
              isPro={isPro}
              userDisplay={userDisplay}
            />

            <DropdownMenuSeparator />

            {/* Upgrade section */}
            <DropdownMenuGroup>
              {(me?.role === 'admin' || isImpersonating) && (
                <DropdownMenuItem
                  aria-label="Open admin panel"
                  onClick={handleAdminClick}
                >
                  <Shield />
                  Admin
                </DropdownMenuItem>
              )}

              <UpgradeMenuItem
                isLoading={isBillingLoading}
                isPro={isPro}
                onUpgradeClick={onUpgradeClick}
              />
            </DropdownMenuGroup>

            {/* Account actions */}
            <DropdownMenuGroup>
              <DropdownMenuItem
                aria-label="View account settings"
                onClick={handleAccountClick}
              >
                <UserIcon />
                {MENU_ITEMS.ACCOUNT}
              </DropdownMenuItem>

              <DropdownMenuItem
                aria-label="Open billing portal"
                disabled={isBillingLoading}
                onClick={handleBillingPortal}
              >
                <CreditCard />
                {isBillingLoading ? MESSAGES.LOADING : MENU_ITEMS.BILLING}
              </DropdownMenuItem>

              <DropdownMenuItem aria-label="View notifications">
                <BellIcon />
                {MENU_ITEMS.NOTIFICATIONS}
              </DropdownMenuItem>
            </DropdownMenuGroup>

            <DropdownMenuSeparator />

            {/* Sign out */}
            <DropdownMenuItem
              aria-label="Sign out of account"
              onClick={handleSignOut}
              variant="destructive"
            >
              <LogOut />
              {MENU_ITEMS.LOGOUT}
            </DropdownMenuItem>
          </DropdownMenuContent>
        </DropdownMenu>
      </SidebarMenuItem>
    </SidebarMenu>
  );
}<|MERGE_RESOLUTION|>--- conflicted
+++ resolved
@@ -23,25 +23,11 @@
   SidebarMenuButton,
   SidebarMenuItem,
   useSidebar,
-<<<<<<< HEAD
-} from '@/components/ui/sidebar';
-import { Spinner } from '@/components/ui/spinner';
-import { UserIcon } from '@/components/ui/user';
-import { LINKS } from '@/constants/links';
-import { useBilling } from '@/hooks/use-billing';
-import type {
-  AccountDropdownProps,
-  SessionUser,
-  User,
-  UserDisplayData,
-} from '@/types/billing-components';
-=======
 } from '@bounty/ui/components/sidebar';
 import { Spinner } from '@bounty/ui/components/spinner';
 import { UserIcon } from '@bounty/ui/components/user';
 import { LINKS } from '@/constants';
 import { useBilling } from '@bounty/ui/hooks/use-billing';
->>>>>>> e7ff00c3
 import { trpc } from '@/utils/trpc';
 
 // Constants for better maintainability
