--- conflicted
+++ resolved
@@ -1,217 +1,9 @@
 import { getServerCustomerState } from '@bounty/auth/server-utils';
 import { SettingsClient } from './settings-client';
 
-<<<<<<< HEAD
-import { Bell, CreditCard, DollarSign, Shield, User } from 'lucide-react';
-import { useQueryState, parseAsString } from 'nuqs';
-import { useCallback, useEffect } from 'react';
-import {
-  Tabs,
-  TabsContent,
-  TabsContents,
-  TabsList,
-  TabsTrigger,
-} from '@/components/animate-ui/components/tabs';
-import { BillingSettings } from '@/components/settings/billing-settings';
-import { GeneralSettings } from '@/components/settings/general-settings';
-import { PaymentSettings } from '@/components/settings/payment-settings';
-import { SecuritySettings } from '@/components/settings/security-settings';
-
-// TypeScript interfaces for better type safety
-interface TabConfig {
-  id: string;
-  label: string;
-  icon: React.ComponentType<{ className?: string }>;
-  component: React.ComponentType;
-  disabled?: boolean;
-  comingSoon?: boolean;
-}
-
-// Tab configuration for maintainability
-const TAB_CONFIGS: TabConfig[] = [
-  {
-    id: 'general',
-    label: 'General',
-    icon: User,
-    component: GeneralSettings,
-  },
-  {
-    id: 'billing',
-    label: 'Billing',
-    icon: CreditCard,
-    component: BillingSettings,
-  },
-  {
-    id: 'payments',
-    label: 'Payments',
-    icon: DollarSign,
-    component: PaymentSettings,
-  },
-  {
-    id: 'security',
-    label: 'Security',
-    icon: Shield,
-    component: SecuritySettings,
-  },
-  {
-    id: 'notifications',
-    label: 'Notifications',
-    icon: Bell,
-    component: () => (
-      <div className="rounded-lg border border-border border-dashed bg-card p-6">
-        <div className="mb-2 flex items-center gap-2">
-          <Bell className="h-5 w-5 text-foreground" />
-          <h3 className="font-medium text-foreground">Coming Soon</h3>
-        </div>
-        <p className="text-foreground text-sm">
-          Notification settings will be implemented here. You&apos;ll be able to
-          configure email notifications, push notifications, and other
-          communication preferences.
-        </p>
-      </div>
-    ),
-    disabled: true,
-    comingSoon: true,
-  },
-];
-
-// Main settings page component
-export default function SettingsPage() {
-  // Use nuqs to manage tab state in URL
-  const [activeTab, setActiveTab] = useQueryState(
-    'tab',
-    parseAsString.withDefault('general')
-  );
-
-  // Sync with localStorage
-  useEffect(() => {
-    try {
-      window.localStorage.setItem('settings.activeTab', activeTab);
-    } catch {}
-  }, [activeTab]);
-
-  // Lightning-fast tab change handler
-  const handleTabChange = useCallback(
-    (value: string) => {
-      // Early return if same tab clicked - no work needed
-      if (value === activeTab) {
-        return;
-      }
-
-      setActiveTab(value);
-    },
-    [activeTab, setActiveTab]
-  );
-
-  return (
-    <div className="container mx-auto max-w-4xl px-4 py-8">
-      {/* Header section */}
-      <header className="mb-8">
-        <h1 className="mb-2 font-bold text-3xl">Settings</h1>
-        <p className="text-muted-foreground">
-          Manage your account settings and preferences
-        </p>
-      </header>
-
-      {/* Main content */}
-      <main>
-        <Tabs
-          aria-label="Settings navigation"
-          className="space-y-6"
-          onValueChange={handleTabChange}
-          value={activeTab}
-        >
-          {/* Tab navigation with smooth animations */}
-          {/* Desktop grid */}
-          <TabsList
-            className="hidden w-full grid-cols-5 gap-2 sm:grid"
-            role="tablist"
-            transition={{ type: 'spring', stiffness: 500, damping: 50 }}
-          >
-            {TAB_CONFIGS.map((tab) => {
-              const IconComponent = tab.icon;
-              return (
-                <TabsTrigger
-                  aria-label={`${tab.label} settings`}
-                  className="flex items-center justify-center gap-2"
-                  disabled={tab.disabled}
-                  key={tab.id}
-                  title={
-                    tab.comingSoon ? `${tab.label} - Coming Soon` : tab.label
-                  }
-                  value={tab.id}
-                >
-                  <IconComponent aria-hidden="true" className="h-4 w-4" />
-                  <span className="hidden whitespace-nowrap md:inline">
-                    {tab.label}
-                  </span>
-                  {tab.comingSoon && (
-                    <span className="rounded bg-background px-1 text-foreground text-xs">
-                      Soon
-                    </span>
-                  )}
-                </TabsTrigger>
-              );
-            })}
-          </TabsList>
-
-          {/* Mobile horizontal scroll */}
-          <TabsList
-            className="no-scrollbar w-full overflow-x-auto sm:hidden"
-            role="tablist"
-          >
-            <div className="flex min-w-max gap-2 px-1">
-              {TAB_CONFIGS.map((tab) => {
-                const IconComponent = tab.icon;
-                return (
-                  <TabsTrigger
-                    aria-label={`${tab.label} settings`}
-                    className="flex items-center gap-2 whitespace-nowrap rounded-md border border-transparent bg-background/50 px-4 py-2 backdrop-blur supports-[backdrop-filter]:bg-background/40"
-                    disabled={tab.disabled}
-                    key={`mobile-${tab.id}`}
-                    title={
-                      tab.comingSoon ? `${tab.label} - Coming Soon` : tab.label
-                    }
-                    value={tab.id}
-                  >
-                    <IconComponent aria-hidden="true" className="h-4 w-4" />
-                    <span>{tab.label}</span>
-                    {tab.comingSoon && (
-                      <span className="rounded bg-yellow-100 px-1 text-xs text-yellow-800">
-                        Soon
-                      </span>
-                    )}
-                  </TabsTrigger>
-                );
-              })}
-            </div>
-          </TabsList>
-          <TabsContents
-            className="-mt-2 mx-1 mb-1 rounded-sm bg-background"
-            transition={{ type: false }}
-          >
-            {TAB_CONFIGS.map((tab) => {
-              const Component = tab.component;
-              return (
-                <TabsContent
-                  className="space-y-6 py-6"
-                  key={tab.id}
-                  value={tab.id}
-                >
-                  <Component />
-                </TabsContent>
-              );
-            })}
-          </TabsContents>
-        </Tabs>
-      </main>
-    </div>
-  );
-=======
 export default async function SettingsPage() {
   // Fetch customer state on the server
   const { data: customerState } = await getServerCustomerState();
 
   return <SettingsClient initialCustomerState={customerState} />;
->>>>>>> 6ed6b900
 }