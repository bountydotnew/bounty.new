--- conflicted
+++ resolved
@@ -11,30 +11,18 @@
 import Bounty from '@/components/icons/bounty';
 import { trpc } from '@/utils/trpc';
 
-<<<<<<< HEAD
-const UUID_RE =
-=======
 const UUID_REGEX =
->>>>>>> e68b5741
   /^[0-9a-f]{8}-[0-9a-f]{4}-[1-5][0-9a-f]{3}-[89ab][0-9a-f]{3}-[0-9a-f]{12}$/i;
 
 export default function BountyPage() {
   const { id } = useParams<{ id: string }>();
   const isValidUuid = (v: string | undefined | null) =>
-<<<<<<< HEAD
-    typeof v === 'string' && UUID_RE.test(v);
-=======
     typeof v === 'string' && UUID_REGEX.test(v);
->>>>>>> e68b5741
   const validId = isValidUuid(id);
 
   const { data: session } = authClient.useSession();
   const bountyDetail = useQuery({
-<<<<<<< HEAD
-    ...trpc.bounties.getBountyDetail.queryOptions({ id: String(id) }),
-=======
     ...trpc.bounties.getBountyDetail.queryOptions({ id: id ?? '' }),
->>>>>>> e68b5741
     enabled: validId,
     staleTime: Number.POSITIVE_INFINITY,
   });
@@ -208,11 +196,7 @@
       description={detailDescription}
       fundingStatus={detailFundingStatus}
       hasBadge={false}
-<<<<<<< HEAD
-      id={String(id)}
-=======
       id={id ?? ''}
->>>>>>> e68b5741
       initialBookmarked={Boolean(bountyDetail.data.bookmarked)}
       initialComments={bountyDetail.data.comments}
       initialVotes={bountyDetail.data.votes}
