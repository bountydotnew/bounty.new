'use client';

import { useQuery } from '@tanstack/react-query';
import {
  Activity,
  ArrowLeft,
  DollarSign,
  GitFork,
  Github,
  Globe,
  Heart,
  Star,
  Twitter,
  User,
  Users,
} from 'lucide-react';
import { useRouter, useSearchParams } from 'next/navigation';
import { use, useEffect, useState } from 'react';
import { PaymentModal } from '@/components/payment/payment-modal';
<<<<<<< HEAD
import { Avatar, AvatarFallback, AvatarImage } from '@/components/ui/avatar';
import { Button } from '@/components/ui/button';
import { Card, CardContent, CardHeader, CardTitle } from '@/components/ui/card';
import Link from '@/components/ui/link';
import { Separator } from '@/components/ui/separator';
=======
import { Avatar, AvatarFallback, AvatarImage } from '@bounty/ui/components/avatar';
import { Badge } from '@bounty/ui/components/badge';
import { Button } from '@bounty/ui/components/button';
import { Card, CardContent, CardHeader, CardTitle } from '@bounty/ui/components/card';
import Link from '@bounty/ui/components/link';
import { Separator } from '@bounty/ui/components/separator';
>>>>>>> e7ff00c3

interface PaymentPageProps {
  params: Promise<{ username: string }>;
}

export default function PaymentPage({ params }: PaymentPageProps) {
  const resolvedParams = use(params);
  const searchParams = useSearchParams();
  const router = useRouter();
  const [paymentModalOpen, setPaymentModalOpen] = useState(false);

  const apiKey = searchParams.get('key');
  const username = resolvedParams.username;

  const userQuery = useQuery({
    queryKey: ['user', username],
    queryFn: async () => {
      // Mock user data for now
      return {
        id: '1',
        username,
        name: username.charAt(0).toUpperCase() + username.slice(1),
        image: `https://github.com/${username}.png`,
        bio: 'Software developer passionate about open source contributions. Building tools that make developers more productive.',
        githubUrl: `https://github.com/${username}`,
        twitterUrl:
          username !== 'example' ? `https://twitter.com/${username}` : null,
        websiteUrl: username === 'example' ? 'https://example.dev' : null,
        stats: {
          repositories: 42,
          followers: 1234,
          contributions: 567,
        },
        paymentSettings: {
          enabled: true,
          presetAmounts: [5, 10, 25, 50],
          allowCustomAmount: true,
          minAmount: 1,
          maxAmount: 1000,
        },
      };
    },
  });

  useEffect(() => {
    if (userQuery.data && apiKey && !paymentModalOpen) {
      setPaymentModalOpen(true);
    }
  }, [userQuery.data, apiKey, paymentModalOpen]);
  if (userQuery.isLoading) {
    return (
      <div className="mx-auto max-w-3xl px-6 py-8 md:py-10">
        <div className="space-y-6">
          <div className="h-8 w-24 animate-pulse rounded bg-neutral-800/50" />
          <Card className="border border-neutral-800 bg-neutral-900/90 backdrop-blur">
            <CardHeader>
              <div className="flex items-center gap-4">
                <div className="h-16 w-16 animate-pulse rounded-full bg-neutral-800/50" />
                <div className="space-y-2">
                  <div className="h-6 w-32 animate-pulse rounded bg-neutral-800/50" />
                  <div className="h-4 w-24 animate-pulse rounded bg-neutral-800/50" />
                </div>
              </div>
            </CardHeader>
            <CardContent>
              <div className="space-y-4">
                <div className="h-4 w-full animate-pulse rounded bg-neutral-800/50" />
                <div className="h-4 w-3/4 animate-pulse rounded bg-neutral-800/50" />
                <div className="grid grid-cols-3 gap-4">
                  <div className="h-16 animate-pulse rounded bg-neutral-800/50" />
                  <div className="h-16 animate-pulse rounded bg-neutral-800/50" />
                  <div className="h-16 animate-pulse rounded bg-neutral-800/50" />
                </div>
              </div>
            </CardContent>
          </Card>
        </div>
      </div>
    );
  }

  if (userQuery.error || !userQuery.data) {
    return (
      <div className="mx-auto max-w-3xl px-6 py-8 md:py-10">
        <div className="space-y-6">
          <Button onClick={() => router.back()} size="sm" variant="outline">
            <ArrowLeft className="mr-2 h-4 w-4" />
            Back
          </Button>

          <Card className="border border-neutral-800 bg-neutral-900/90 backdrop-blur">
            <CardContent className="p-8 text-center">
              <div className="mx-auto mb-4 flex h-16 w-16 items-center justify-center rounded-full bg-red-500/10">
                <User className="h-8 w-8 text-red-500" />
              </div>
              <CardTitle className="mb-2 text-red-500">
                User Not Found
              </CardTitle>
              <p className="mb-6 text-neutral-400">
                The user @{username} could not be found or doesn&apos;t have
                payments enabled.
              </p>
              <Button onClick={() => router.push('/')} variant="outline">
                <ArrowLeft className="mr-2 h-4 w-4" />
                Go Home
              </Button>
            </CardContent>
          </Card>
        </div>
      </div>
    );
  }

  const user = userQuery.data;

  return (
    <div className="mx-auto max-w-3xl px-6 py-8 md:py-10">
      <div className="space-y-6 md:space-y-8">
        <div className="flex items-center justify-between">
          <Button onClick={() => router.back()} size="sm" variant="outline">
            <ArrowLeft className="mr-2 h-4 w-4" />
            Back
          </Button>
        </div>

        <Card className="border border-neutral-800 bg-neutral-900/90 backdrop-blur">
          <CardHeader className="pb-4">
            <div className="flex items-start gap-6">
              <Avatar className="h-20 w-20">
                <AvatarImage alt={user.name} src={user.image} />
                <AvatarFallback className="text-lg">
                  {user.name.charAt(0).toUpperCase()}
                </AvatarFallback>
              </Avatar>
              <div className="flex-1 space-y-2">
                <div>
                  <CardTitle className="text-2xl text-white">
                    {user.name}
                  </CardTitle>
                  <p className="text-neutral-400">@{user.username}</p>
                </div>
                {user.bio && (
                  <p className="text-neutral-400 text-sm leading-relaxed">
                    {user.bio}
                  </p>
                )}

                <div className="flex gap-4 pt-2">
                  {user.githubUrl && (
                    <Link
                      className="inline-flex items-center gap-2 text-neutral-300 text-sm transition-colors hover:text-white"
                      href={user.githubUrl}
                      rel="noopener noreferrer"
                      target="_blank"
                    >
                      <Github className="h-4 w-4" />
                      GitHub
                    </Link>
                  )}
                  {user.twitterUrl && (
                    <Link
                      className="inline-flex items-center gap-2 text-neutral-300 text-sm transition-colors hover:text-white"
                      href={user.twitterUrl}
                      rel="noopener noreferrer"
                      target="_blank"
                    >
                      <Twitter className="h-4 w-4" />
                      Twitter
                    </Link>
                  )}
                  {user.websiteUrl && (
                    <Link
                      className="inline-flex items-center gap-2 text-neutral-300 text-sm transition-colors hover:text-white"
                      href={user.websiteUrl}
                      rel="noopener noreferrer"
                      target="_blank"
                    >
                      <Globe className="h-4 w-4" />
                      Website
                    </Link>
                  )}
                </div>
              </div>
            </div>
          </CardHeader>
          <CardContent className="space-y-6">
            <Separator className="bg-neutral-800" />

            <div className="grid grid-cols-3 gap-4">
              <div className="rounded-lg border border-neutral-800 bg-neutral-900/60 p-4 text-center">
                <div className="flex items-center justify-center text-white">
                  <GitFork className="mr-2 h-5 w-5 text-neutral-400" />
                  <p className="font-semibold text-xl">
                    {user.stats.repositories}
                  </p>
                </div>
                <p className="mt-1 text-neutral-400 text-xs">Repositories</p>
              </div>
              <div className="rounded-lg border border-neutral-800 bg-neutral-900/60 p-4 text-center">
                <div className="flex items-center justify-center text-white">
                  <Users className="mr-2 h-5 w-5 text-neutral-400" />
                  <p className="font-semibold text-xl">
                    {user.stats.followers.toLocaleString()}
                  </p>
                </div>
                <p className="mt-1 text-neutral-400 text-xs">Followers</p>
              </div>
              <div className="rounded-lg border border-neutral-800 bg-neutral-900/60 p-4 text-center">
                <div className="flex items-center justify-center text-white">
                  <Activity className="mr-2 h-5 w-5 text-neutral-400" />
                  <p className="font-semibold text-xl">
                    {user.stats.contributions}
                  </p>
                </div>
                <p className="mt-1 text-neutral-400 text-xs">Contributions</p>
              </div>
            </div>

            <Separator className="bg-neutral-800" />

            <div className="space-y-4 rounded-lg border border-neutral-800 bg-neutral-900/60 p-6 text-center">
              <div className="space-y-2">
                <h3 className="flex items-center justify-center gap-2 font-semibold text-lg text-white">
                  <DollarSign className="h-5 w-5 text-neutral-300" />
                  Support {user.name}
                </h3>
                <p className="text-neutral-400">
                  Show your appreciation for their open source contributions
                </p>
              </div>
              <div className="flex justify-center gap-3">
                <Button
                  className="gap-2 rounded-lg border border-neutral-800 bg-neutral-900/90 text-white backdrop-blur hover:bg-neutral-800"
                  onClick={() => setPaymentModalOpen(true)}
                  size="lg"
                >
                  <Heart className="h-4 w-4" />
                  Send Payment
                </Button>
                <Button
                  className="gap-2 rounded-lg border border-neutral-800 hover:bg-neutral-900/50"
                  onClick={() => setPaymentModalOpen(true)}
                  size="lg"
                  variant="outline"
                >
                  <Star className="h-4 w-4" />
                  Tip
                </Button>
              </div>
              <p className="text-neutral-500 text-xs">
                Secure payments processed through Bounty.new
              </p>
            </div>
          </CardContent>
        </Card>
        <PaymentModal
          allowCustomAmount={user.paymentSettings.allowCustomAmount}
          onOpenChange={setPaymentModalOpen}
          open={paymentModalOpen}
          presetAmounts={user.paymentSettings.presetAmounts}
          recipientName={user.name}
          recipientUsername={user.username}
        />
      </div>
    </div>
  );
}<|MERGE_RESOLUTION|>--- conflicted
+++ resolved
@@ -17,20 +17,12 @@
 import { useRouter, useSearchParams } from 'next/navigation';
 import { use, useEffect, useState } from 'react';
 import { PaymentModal } from '@/components/payment/payment-modal';
-<<<<<<< HEAD
-import { Avatar, AvatarFallback, AvatarImage } from '@/components/ui/avatar';
-import { Button } from '@/components/ui/button';
-import { Card, CardContent, CardHeader, CardTitle } from '@/components/ui/card';
-import Link from '@/components/ui/link';
-import { Separator } from '@/components/ui/separator';
-=======
 import { Avatar, AvatarFallback, AvatarImage } from '@bounty/ui/components/avatar';
 import { Badge } from '@bounty/ui/components/badge';
 import { Button } from '@bounty/ui/components/button';
 import { Card, CardContent, CardHeader, CardTitle } from '@bounty/ui/components/card';
 import Link from '@bounty/ui/components/link';
 import { Separator } from '@bounty/ui/components/separator';
->>>>>>> e7ff00c3
 
 interface PaymentPageProps {
   params: Promise<{ username: string }>;
