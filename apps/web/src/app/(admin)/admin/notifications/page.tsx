--- conflicted
+++ resolved
@@ -4,23 +4,10 @@
 import { useMemo, useState } from 'react';
 import { toast } from 'sonner';
 import { AdminHeader } from '@/components/admin';
-<<<<<<< HEAD
-=======
-import { Button } from '@bounty/ui/components/button';
 import { Card, CardContent, CardDescription, CardHeader, CardTitle } from '@bounty/ui/components/card';
 import { trpc } from '@/utils/trpc';
 import { UserSearchList } from '@/components/admin/notifications/user-search-list';
->>>>>>> e7ff00c3
 import { ComposeForm } from '@/components/admin/notifications/compose-form';
-import { UserSearchList } from '@/components/admin/notifications/user-search-list';
-import {
-  Card,
-  CardContent,
-  CardDescription,
-  CardHeader,
-  CardTitle,
-} from '@/components/ui/card';
-import { trpc } from '@/utils/trpc';
 
 export default function AdminNotificationsPage() {
   const [search, setSearch] = useState('');
