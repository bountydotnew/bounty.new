'use client';

import {
  Card,
  CardContent,
  CardDescription,
  CardHeader,
  CardTitle,
} from '@bounty/ui/components/card';
import { useMutation, useQuery } from '@tanstack/react-query';
import { useMemo, useState } from 'react';
import { toast } from 'sonner';
import { AdminHeader } from '@/components/admin';
import { ComposeForm } from '@/components/admin/notifications/compose-form';
import { UserSearchList } from '@/components/admin/notifications/user-search-list';
import { trpc } from '@/utils/trpc';

export default function AdminNotificationsPage() {
  const [search, setSearch] = useState('');
  const [selectedIds, setSelectedIds] = useState<Set<string>>(new Set());
  const [title, setTitle] = useState('');
  const [message, setMessage] = useState('');
  const [linkTo, setLinkTo] = useState('');

  const { data, isLoading } = useQuery({
    ...trpc.user.getAllUsers.queryOptions({
      search: search || undefined,
      page: 1,
      limit: 10,
    }),
  });

  const users = useMemo(() => data?.users || [], [data?.users]);

  const sendMutation = useMutation({
    ...trpc.notifications.sendToUser.mutationOptions(),
    onSuccess: () => {
      toast.success('Notification sent');
      setTitle('');
      setMessage('');
      setLinkTo('');
    },
    onError: () => toast.error('Failed to send notification'),
  });

  const _canSend =
    selectedIds.size > 0 &&
    title.trim().length > 0 &&
    message.trim().length > 0;

  return (
    <div className="space-y-6">
      <AdminHeader
        description="Search users and send custom notifications"
        title="Send Notifications"
      />

      <Card className="border border-neutral-800 bg-[#222222]">
        <CardHeader>
          <CardTitle className="font-medium text-neutral-300 text-sm">
            Find users
          </CardTitle>
          <CardDescription className="text-neutral-500 text-xs">
            Search by name or email, then select recipients
          </CardDescription>
        </CardHeader>
        <CardContent>
          <UserSearchList
            isLoading={isLoading}
            onClearSelection={() => setSelectedIds(new Set())}
            onSearchChange={setSearch}
            onToggle={(id) =>
              setSelectedIds((prev) => {
                const next = new Set(prev);
                if (next.has(id)) {
                  next.delete(id);
                } else {
                  next.add(id);
                }
                return next;
              })
            }
            search={search}
            selectedIds={selectedIds}
            users={users as { id: string; name: string; email: string }[]}
          />
        </CardContent>
      </Card>

      <Card className="border border-neutral-800 bg-[#222222]">
        <CardHeader>
          <CardTitle className="font-medium text-neutral-300 text-sm">
            Compose
          </CardTitle>
          <CardDescription className="text-neutral-500 text-xs">
            Craft the message and optional link
          </CardDescription>
        </CardHeader>
        <CardContent>
          <ComposeForm
            count={selectedIds.size}
            isSending={sendMutation.isPending}
            linkTo={linkTo}
            message={message}
            onLinkTo={setLinkTo}
            onMessage={setMessage}
            onSend={() => {
<<<<<<< HEAD
              const ids = Array.from(selectedIds);
              for (const id of ids) {
=======
              for (const id of selectedIds) {
>>>>>>> e68b5741
                sendMutation.mutate({
                  userId: id,
                  title: title.trim(),
                  message: message.trim(),
                  type: 'custom',
                  data: linkTo ? { linkTo } : undefined,
                });
              }
            }}
            onTitle={setTitle}
            title={title}
          />
        </CardContent>
      </Card>
    </div>
  );
}<|MERGE_RESOLUTION|>--- conflicted
+++ resolved
@@ -105,12 +105,7 @@
             onLinkTo={setLinkTo}
             onMessage={setMessage}
             onSend={() => {
-<<<<<<< HEAD
-              const ids = Array.from(selectedIds);
-              for (const id of ids) {
-=======
               for (const id of selectedIds) {
->>>>>>> e68b5741
                 sendMutation.mutate({
                   userId: id,
                   title: title.trim(),
