--- conflicted
+++ resolved
@@ -52,13 +52,8 @@
         queryKey: ['earlyAccess', 'getAdminWaitlist'],
       });
     },
-<<<<<<< HEAD
-    onError: (err: TRPCClientErrorLike<AppRouter>) => {
-      toast.error(err.message || 'Failed to update access');
-=======
     onError: (mutationError: TRPCClientErrorLike<AppRouter>) => {
       toast.error(mutationError.message || 'Failed to update access');
->>>>>>> e68b5741
     },
   });
 
@@ -73,13 +68,8 @@
         queryKey: ['earlyAccess', 'getAdminWaitlist'],
       });
     },
-<<<<<<< HEAD
-    onError: (err: TRPCClientErrorLike<AppRouter>) => {
-      toast.error(err.message || 'Failed to invite to beta');
-=======
     onError: (mutationError: TRPCClientErrorLike<AppRouter>) => {
       toast.error(mutationError.message || 'Failed to invite to beta');
->>>>>>> e68b5741
     },
     onSettled: (_data, _err, vars) => {
       setUpdatingIds((prev) => {
