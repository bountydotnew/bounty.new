--- conflicted
+++ resolved
@@ -3,16 +3,10 @@
 
 export const env = createEnv({
   server: {
-<<<<<<< HEAD
     DATABASE_URL: z.string().refine(
       (url) => url.startsWith("postgresql://") || url.startsWith("postgres://"),
       { message: "DATABASE_URL must start with postgresql:// or postgres://" }
     ),
-=======
-    // Database
-    DATABASE_URL: z.string().startsWith('postgresql://').or(z.string().startsWith('postgres://')),
-    // Auth
->>>>>>> 72237742
     BETTER_AUTH_SECRET: z.string().min(1),
     BETTER_AUTH_URL: z.string().url(),
     GITHUB_TOKEN: z.string().min(1),
@@ -24,9 +18,6 @@
     // Discord webhook
     DISCORD_WEBHOOK_URL: z.string().url().optional(),
     // Node environment
-<<<<<<< HEAD
-    NODE_ENV: z.enum(["development", "production", "test"]).default("development"),
-=======
     NODE_ENV: z.enum(['development', 'production', 'test']).default('development'),
     // Polar
     POLAR_ACCESS_TOKEN: z.string().min(1),
@@ -34,7 +25,6 @@
     BOUNTY_PRO_MONTHLY_ID: z.string().min(1),
     POLAR_SUCCESS_URL: z.string().url(),
     POLAR_WEBHOOK_SECRET: z.string().min(1),
->>>>>>> 72237742
   },
   experimental__runtimeEnv: process.env,
   skipValidation: !!process.env.SKIP_ENV_VALIDATION || process.env.NODE_ENV === "test",
