import { createEnv } from '@t3-oss/env-nextjs';
import { z } from 'zod/v4';

export const env = createEnv({
  server: {
    DATABASE_URL: z
      .string()
      .refine(
        (url) =>
          url.startsWith('postgresql://') || url.startsWith('postgres://'),
        {
          message: 'DATABASE_URL must start with postgresql:// or postgres://',
        }
      ),
    BETTER_AUTH_SECRET: z.string().min(1),
    BETTER_AUTH_URL: z.string().url(),
    GITHUB_TOKEN: z.string().min(1),
    // GitHub OAuth
    GITHUB_CLIENT_ID: z.string().min(1),
    GITHUB_CLIENT_SECRET: z.string().min(1),
    // Rate limiting
    UNKEY_ROOT_KEY: z.string().min(1),
    // Discord webhook
    DISCORD_WEBHOOK_URL: z.string().url().optional(),
    // Node environment
    NODE_ENV: z
      .enum(['development', 'production', 'test'])
      .default('development'),
    // Polar
    POLAR_ACCESS_TOKEN: z.string().min(1),
    BOUNTY_PRO_ANNUAL_ID: z.string().min(1),
    BOUNTY_PRO_MONTHLY_ID: z.string().min(1),
    POLAR_SUCCESS_URL: z.string().url(),
    POLAR_WEBHOOK_SECRET: z.string().min(1),
    // Stripe
    STRIPE_CONNECT_WEBHOOK_SECRET: z.string().min(1),
    RESEND_API_KEY: z.string().min(1),
<<<<<<< HEAD
    STRIPE_SECRET_KEY: z.string().min(1),
=======
    // Stripe
>>>>>>> 6e7bcee7
    STRIPE_WEBHOOK_SECRET: z.string().min(1),
  },
  experimental__runtimeEnv: process.env,
  skipValidation:
    !!process.env.SKIP_ENV_VALIDATION || process.env.NODE_ENV === 'test',
});<|MERGE_RESOLUTION|>--- conflicted
+++ resolved
@@ -35,11 +35,7 @@
     // Stripe
     STRIPE_CONNECT_WEBHOOK_SECRET: z.string().min(1),
     RESEND_API_KEY: z.string().min(1),
-<<<<<<< HEAD
-    STRIPE_SECRET_KEY: z.string().min(1),
-=======
     // Stripe
->>>>>>> 6e7bcee7
     STRIPE_WEBHOOK_SECRET: z.string().min(1),
   },
   experimental__runtimeEnv: process.env,
