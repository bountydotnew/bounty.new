--- conflicted
+++ resolved
@@ -36,12 +36,7 @@
     STRIPE_SECRET_KEY: z.string().min(1),
     STRIPE_CONNECT_WEBHOOK_SECRET: z.string().min(1),
     RESEND_API_KEY: z.string().min(1),
-<<<<<<< HEAD
-    // Stripe
-    STRIPE_WEBHOOK_SECRET: z.string().min(1),
-=======
     DEVICE_AUTH_ALLOWED_CLIENT_IDS: z.string().optional(),
->>>>>>> e68b5741
   },
   experimental__runtimeEnv: process.env,
   skipValidation:
