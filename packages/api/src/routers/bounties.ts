--- conflicted
+++ resolved
@@ -8,11 +8,7 @@
   createNotification,
   db,
   submission,
-<<<<<<< HEAD
-  user,
-=======
   user
->>>>>>> 7c08b430
 } from '@bounty/db';
 import { track } from '@bounty/track';
 import { TRPCError } from '@trpc/server';
@@ -452,17 +448,7 @@
   savePaymentMethod: z.boolean().optional(),
 });
 
-const createBountyDraftSchema = z.object({
-  title: z.string().min(1, 'Title is required').max(200, 'Title too long'),
-  description: z.string().min(10, 'Description must be at least 10 characters'),
-  amount: z.string().regex(/^\d{1,13}(\.\d{1,2})?$/, 'Incorrect amount.'),
-  currency: z.string().default('USD'),
-  difficulty: z.enum(['beginner', 'intermediate', 'advanced', 'expert']),
-  deadline: z.string().datetime().optional(),
-  tags: z.array(z.string()).optional(),
-  repositoryUrl: z.string().url().optional(),
-  issueUrl: z.string().url().optional(),
-});
+const createBountyDraftSchema = createBountySchema;
 
 const updateBountySchema = z.object({
   id: z.string().uuid(),
@@ -567,6 +553,7 @@
     .input(createBountyDraftSchema)
     .mutation(async ({ ctx, input }) => {
       try {
+        const normalizedAmount = String(input.amount);
         const cleanedTags =
           Array.isArray(input.tags) && input.tags.length > 0
             ? input.tags
@@ -581,12 +568,12 @@
             : undefined;
         const deadline = input.deadline ? new Date(input.deadline) : undefined;
 
-        const [newBounty] = await db
+        const newBountyResult = await db
           .insert(bounty)
           .values({
             title: input.title,
             description: input.description,
-            amount: input.amount,
+            amount: normalizedAmount,
             currency: input.currency,
             difficulty: input.difficulty,
             deadline,
@@ -599,6 +586,7 @@
           })
           .returning();
 
+        const newBounty = newBountyResult[0];
         if (!newBounty) {
           throw new TRPCError({
             code: 'INTERNAL_SERVER_ERROR',
@@ -610,7 +598,7 @@
           await track('bounty_draft_created', {
             bounty_id: newBounty.id,
             user_id: ctx.session.user.id,
-            amount: parseAmount(input.amount),
+            amount: parseAmount(normalizedAmount),
             currency: input.currency,
             difficulty: input.difficulty,
             has_repo: Boolean(repositoryUrl),
@@ -618,13 +606,8 @@
             tags_count: cleanedTags?.length ?? 0,
             source: 'api',
           });
-<<<<<<< HEAD
-        } catch {
-          // Track error silently
-=======
         } catch (error) {
           console.error('Failed to track bounty draft created', error);
->>>>>>> 7c08b430
         }
 
         return {
@@ -756,15 +739,9 @@
               payment_intent_id: input.paymentIntentId,
               source: 'api',
             });
-<<<<<<< HEAD
-          } catch {
-          // Track error silently
-        }
-=======
           } catch (error) {
             console.error('Failed to track bounty funded', error);
           }
->>>>>>> 7c08b430
 
           return {
             success: true,
@@ -772,10 +749,6 @@
             message: 'Bounty funded and published successfully',
           };
         }
-<<<<<<< HEAD
-        
-=======
->>>>>>> 7c08b430
         return {
           success: false,
           data: { status: paymentResult.status },
@@ -851,13 +824,8 @@
             funding_status: existingBounty.fundingStatus,
             source: 'api',
           });
-<<<<<<< HEAD
-        } catch {
-          // Track error silently
-=======
         } catch (error) {
           console.error('Failed to track bounty published', error);
->>>>>>> 7c08b430
         }
 
         return {
@@ -881,42 +849,6 @@
     .input(createBountySchema)
     .mutation(async ({ ctx, input }) => {
       try {
-<<<<<<< HEAD
-        const normalizedAmount = Number.parseFloat(input.amount) * 100;
-        const cleanedTags =
-          Array.isArray(input.tags) && input.tags.length > 0
-            ? input.tags
-            : undefined;
-        const repositoryUrl =
-          input.repositoryUrl && input.repositoryUrl.length > 0
-            ? input.repositoryUrl
-            : undefined;
-        const issueUrl =
-          input.issueUrl && input.issueUrl.length > 0
-            ? input.issueUrl
-            : undefined;
-        const deadline = input.deadline ? new Date(input.deadline) : undefined;
-        const { user: currentUser } = ctx.session;
-        const savePaymentMethod = input.savePaymentMethod ?? true;
-
-        const piCreate: any = {
-          amount: Math.round(normalizedAmount),
-          currency: input.currency.toLowerCase(),
-          payment_method: input.paymentMethodId,
-          confirm: true,
-          automatic_payment_methods: {
-            enabled: true,
-            allow_redirects: 'never',
-          },
-          metadata: {
-            userId: currentUser.id,
-            bountyTitle: input.title,
-          },
-        };
-
-        if (savePaymentMethod) {
-          const customerId = await getOrCreateCustomer(currentUser.id, currentUser.email || '');
-=======
         const sessionUser = ctx.session.user;
         const savePaymentMethod = input.savePaymentMethod ?? true;
 
@@ -936,40 +868,13 @@
             sessionUser.id,
             sessionUser.email || ''
           );
->>>>>>> 7c08b430
           piCreate.customer = customerId;
           piCreate.setup_future_usage = 'off_session';
-        }
-
-<<<<<<< HEAD
-        let paymentIntent: any;
-        try {
-          paymentIntent = await stripe.paymentIntents.create(piCreate);
-        } catch (stripeError: unknown) {
-          const error = stripeError as { code?: string; message?: string };
-          
-          if ((error.code === 'payment_method_unusable' || 
-               error.message?.includes('does not belong to the Customer')) && 
-              savePaymentMethod) {
-            const paymentMethod = await stripe.paymentMethods.retrieve(input.paymentMethodId);
-            const paymentMethodCustomer = paymentMethod.customer as string;
-            
-            if (paymentMethodCustomer) {
-              piCreate.customer = paymentMethodCustomer;
-              piCreate.setup_future_usage = 'off_session';
-              paymentIntent = await stripe.paymentIntents.create(piCreate);
-            } else {
-              const { customer: _customer, setup_future_usage: _setup_future_usage, ...retryParams } = piCreate;
-              paymentIntent = await stripe.paymentIntents.create(retryParams);
-            }
-          } else {
-            throw stripeError;
-          }
-        }
-=======
+          console.log('Customer ID:', customerId);
+        }
+
         console.log('Creating PaymentIntent with params:', piCreate);
         const paymentIntent = await createPaymentIntentWithRetry(piCreate, input, savePaymentMethod);
->>>>>>> 7c08b430
 
         if (paymentIntent.status !== 'succeeded') {
           throw new TRPCError({
@@ -978,33 +883,7 @@
           });
         }
 
-<<<<<<< HEAD
-        const [newBounty] = await db
-          .insert(bounty)
-          .values({
-            title: input.title,
-            description: input.description,
-            amount: input.amount,
-            currency: input.currency,
-            difficulty: input.difficulty,
-            deadline,
-            tags: cleanedTags ?? null,
-            repositoryUrl,
-            issueUrl,
-            createdById: ctx.session.user.id,
-            status: 'draft',
-            fundingStatus: 'unfunded',
-          })
-          .returning();
-        if (!newBounty) {
-          throw new TRPCError({
-            code: 'INTERNAL_SERVER_ERROR',
-            message: 'Failed to create bounty',
-          });
-        }
-=======
         const newBounty = await createBountyInDatabase(input, ctx.session.user.id);
->>>>>>> 7c08b430
 
         try {
           await track('bounty_created', {
@@ -1018,13 +897,7 @@
             tags_count: input.tags?.length ?? 0,
             source: 'api',
           });
-<<<<<<< HEAD
-        } catch {
-          // Track error silently
-        }
-=======
         } catch { /* ignore */ }
->>>>>>> 7c08b430
 
         return {
           success: true,
@@ -1049,10 +922,7 @@
       try {
         const offset = (input.page - 1) * input.limit;
 
-<<<<<<< HEAD
-=======
         /* biome-ignore lint/suspicious/noExplicitAny: Drizzle SQL expression typing is complex here */
->>>>>>> 7c08b430
         const conditions: any[] = [];
 
         // Only show funded bounties in public listing (exclude unfunded drafts)
@@ -1282,13 +1152,7 @@
             tags_count: updatedBounty.tags?.length ?? 0,
             source: 'api',
           });
-<<<<<<< HEAD
-        } catch {
-          // Track error silently
-        }
-=======
         } catch { /* ignore */ }
->>>>>>> 7c08b430
 
         return {
           success: true,
@@ -1339,13 +1203,7 @@
             user_id: ctx.session.user.id,
             source: 'api',
           });
-<<<<<<< HEAD
-        } catch {
-          // Track error silently
-        }
-=======
         } catch { /* ignore */ }
->>>>>>> 7c08b430
 
         return {
           success: true,
@@ -1385,13 +1243,7 @@
             voted: Boolean(existing),
             source: 'api',
           });
-<<<<<<< HEAD
-        } catch {
-          // Track error silently
-        }
-=======
         } catch { /* ignore */ }
->>>>>>> 7c08b430
 
         let voted = false;
         if (existing) {
@@ -1464,49 +1316,8 @@
     .input(z.object({ id: z.string().uuid() }))
     .query(async ({ ctx, input }) => {
       try {
-<<<<<<< HEAD
-        const [bountyRow] = await db
-          .select({
-            id: bounty.id,
-            title: bounty.title,
-            description: bounty.description,
-            amount: bounty.amount,
-            currency: bounty.currency,
-            status: bounty.status,
-            fundingStatus: bounty.fundingStatus,
-            difficulty: bounty.difficulty,
-            deadline: bounty.deadline,
-            tags: bounty.tags,
-            repositoryUrl: bounty.repositoryUrl,
-            issueUrl: bounty.issueUrl,
-            createdById: bounty.createdById,
-            assignedToId: bounty.assignedToId,
-            createdAt: bounty.createdAt,
-            updatedAt: bounty.updatedAt,
-            creator: {
-              id: user.id,
-              name: user.name,
-              image: user.image,
-            },
-          })
-          .from(bounty)
-          .innerJoin(user, eq(bounty.createdById, user.id))
-          .where(eq(bounty.id, input.id));
-        if (!bountyRow) {
-          throw new TRPCError({
-            code: 'NOT_FOUND',
-            message: 'Bounty not found',
-          });
-        }
-
-        const [voteCountRow] = await db
-          .select({ count: sql<number>`count(*)::int` })
-          .from(bountyVote)
-          .where(eq(bountyVote.bountyId, input.id));
-=======
         const bountyRow = await fetchBountyWithCreator(input.id);
         const voteCount = await fetchBountyVoteCount(input.id);
->>>>>>> 7c08b430
 
         let isVoted = false;
         let bookmarked = false;
@@ -1570,13 +1381,7 @@
               bookmarked: false,
               source: 'api',
             });
-<<<<<<< HEAD
-          } catch {
-          // Track error silently
-        }
-=======
           } catch { /* ignore */ }
->>>>>>> 7c08b430
           return { bookmarked: false };
         }
         try {
@@ -1586,13 +1391,7 @@
             bookmarked: true,
             source: 'api',
           });
-<<<<<<< HEAD
-        } catch {
-          // Track error silently
-        }
-=======
         } catch { /* ignore */ }
->>>>>>> 7c08b430
         return { bookmarked: true };
       } catch (error) {
         throw new TRPCError({
@@ -1781,103 +1580,11 @@
     .mutation(async ({ ctx, input }) => {
       try {
         const trimmed = input.content.trim();
-<<<<<<< HEAD
-
-        if (input.parentId) {
-          const [dupCount] = await db
-            .select({ count: sql<number>`count(*)` })
-            .from(bountyComment)
-            .where(
-              and(
-                eq(bountyComment.bountyId, input.bountyId),
-                eq(bountyComment.userId, ctx.session.user.id),
-                isNotNull(bountyComment.parentId),
-                eq(bountyComment.content, trimmed)
-              )
-            );
-          if ((dupCount?.count ?? 0) >= 2) {
-            throw new TRPCError({
-              code: 'CONFLICT',
-              message: 'Duplicate reply limit reached (2 per bounty)',
-            });
-          }
-        } else {
-          const [existing] = await db
-            .select({ id: bountyComment.id })
-            .from(bountyComment)
-            .where(
-              and(
-                eq(bountyComment.bountyId, input.bountyId),
-                eq(bountyComment.userId, ctx.session.user.id),
-                isNull(bountyComment.parentId),
-                eq(bountyComment.content, trimmed)
-              )
-            )
-            .limit(1);
-          if (existing) {
-            throw new TRPCError({
-              code: 'CONFLICT',
-              message: 'Duplicate comment on this bounty',
-            });
-          }
-        }
-
-        const [inserted] = await db
-          .insert(bountyComment)
-          .values({
-            bountyId: input.bountyId,
-            userId: ctx.session.user.id,
-            content: trimmed,
-            parentId: input.parentId,
-          })
-          .returning();
-
-        if (!inserted) {
-          throw new TRPCError({
-            code: 'INTERNAL_SERVER_ERROR',
-            message: 'Failed to create comment',
-          });
-        }
-
-        try {
-          await track('bounty_comment_added', {
-            bounty_id: input.bountyId,
-            comment_id: inserted.id,
-            user_id: ctx.session.user.id,
-            parent_id: input.parentId ?? undefined,
-            content_length: trimmed.length,
-            source: 'api',
-          });
-        } catch {
-          // Track error silently
-        }
-
-        try {
-          const [owner] = await db
-            .select({ createdById: bounty.createdById, title: bounty.title })
-            .from(bounty)
-            .where(eq(bounty.id, input.bountyId))
-            .limit(1);
-          if (owner?.createdById && owner.createdById !== ctx.session.user.id) {
-            await createNotification({
-              userId: owner.createdById,
-              type: 'bounty_comment',
-              title: `New comment on "${owner.title}"`,
-              message:
-                trimmed.length > 100 ? `${trimmed.slice(0, 100)}...` : trimmed,
-              data: { bountyId: input.bountyId, commentId: inserted.id },
-            });
-          }
-        } catch {
-          // Notification error silently
-        }
-=======
         await validateCommentDuplication(input.bountyId, ctx.session.user.id, trimmed, input.parentId);
         
         const inserted = await createComment(input.bountyId, ctx.session.user.id, trimmed, input.parentId);
         await trackCommentAdded(input.bountyId, inserted.id, ctx.session.user.id, input.parentId, trimmed.length);
         await notifyBountyOwner(input.bountyId, inserted.id, ctx.session.user.id, trimmed);
->>>>>>> 7c08b430
 
         return inserted;
       } catch (error) {
@@ -2036,13 +1743,7 @@
             edit_count: updated.editCount,
             source: 'api',
           });
-<<<<<<< HEAD
-        } catch {
-          // Track error silently
-        }
-=======
         } catch { /* ignore */ }
->>>>>>> 7c08b430
         return updated;
       } catch (error) {
         if (error instanceof TRPCError) {
@@ -2088,13 +1789,7 @@
             user_id: ctx.session.user.id,
             source: 'api',
           });
-<<<<<<< HEAD
-        } catch {
-          // Track error silently
-        }
-=======
         } catch { /* ignore */ }
->>>>>>> 7c08b430
         return { success: true };
       } catch (error) {
         if (error instanceof TRPCError) {
@@ -2142,13 +1837,7 @@
             liked: inserted.length > 0,
             source: 'api',
           });
-<<<<<<< HEAD
-        } catch {
-          // Track error silently
-        }
-=======
         } catch { /* ignore */ }
->>>>>>> 7c08b430
         return {
           likeCount: countRes?.likeCount || 0,
           isLiked: inserted.length > 0,
@@ -2405,17 +2094,6 @@
     }),
 
   processManualPayment: protectedProcedure
-<<<<<<< HEAD
-    .input(z.object({
-      bountyId: z.string().uuid(),
-      cardDetails: z.object({
-        cardNumber: z.string().min(16),
-        expiryDate: z.string().min(5),
-        cvv: z.string().min(3),
-        cardholderName: z.string().min(2),
-      }),
-    }))
-=======
     .input(
       z.object({
         bountyId: z.string().uuid(),
@@ -2427,7 +2105,6 @@
         }),
       })
     )
->>>>>>> 7c08b430
     .mutation(async ({ input }) => {
       try {
         const bountyResult = await db
