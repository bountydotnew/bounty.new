--- conflicted
+++ resolved
@@ -568,13 +568,8 @@
             repositoryUrl,
             issueUrl,
             createdById: ctx.session.user.id,
-<<<<<<< HEAD
             status: 'draft',
             fundingStatus: 'unfunded',
-=======
-            status: 'open',
-            stripePaymentIntentId: paymentIntent.id,
->>>>>>> 79320960
           })
           .returning();
 
