--- conflicted
+++ resolved
@@ -170,10 +170,7 @@
             ? input.issueUrl
             : undefined;
         const deadline = input.deadline ? new Date(input.deadline) : undefined;
-
-<<<<<<< HEAD
         const newBountyResult = await db
-=======
         const { user } = ctx.session;
         const savePaymentMethod = input.savePaymentMethod ?? true;
 
@@ -268,7 +265,6 @@
         }
 
         const [newBounty] = await db
->>>>>>> d2cf1e29
           .insert(bounty)
           .values({
             title: input.title,
