--- conflicted
+++ resolved
@@ -113,46 +113,7 @@
     const email = requireEmail(user.email);
     const name = deriveName(externalId, user.email, user.name);
 
-<<<<<<< HEAD
-    try {
-      await polarClient.customers.getExternal({ externalId });
-      return { ok: true } as const;
-    } catch (err: unknown) {
-      const e = err as PolarError;
-      if (e?.status && e.status !== 404) {
-        // proceed to create anyway
-      }
-      try {
-        await polarClient.customers.create({
-          externalId,
-          email: user.email ?? undefined,
-          name: user.name ?? user.email ?? undefined,
-          metadata: { userId: externalId },
-        });
-        return { ok: true } as const;
-      } catch (createErr: unknown) {
-        const error = createErr as PolarError;
-        const msg = String(
-          error?.message || error?.body$ || error?.detail || ''
-        );
-        if (
-          error?.status === 409 ||
-          msg.includes('external ID cannot be updated') ||
-          msg.toLowerCase().includes('external_id cannot be updated') ||
-          msg.includes('"error":"PolarRequestValidationError"')
-        ) {
-          return { ok: true } as const;
-        }
-        throw new TRPCError({
-          code: 'INTERNAL_SERVER_ERROR',
-          message: 'Failed to ensure Polar customer',
-          cause: createErr,
-        });
-      }
-    }
-=======
     await ensurePolarCustomerExists(externalId, email, name);
     return { ok: true } as const;
->>>>>>> e68b5741
   }),
 });