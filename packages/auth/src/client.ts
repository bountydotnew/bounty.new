--- conflicted
+++ resolved
@@ -1,7 +1,4 @@
 import { polarClient } from '@polar-sh/better-auth';
-<<<<<<< HEAD
-import { adminClient, deviceAuthorizationClient, passkeyClient, lastLoginMethodClient, emailOTPClient, multiSessionClient } from 'better-auth/client/plugins';
-=======
 import {
   adminClient,
   deviceAuthorizationClient,
@@ -9,7 +6,6 @@
   lastLoginMethodClient,
   emailOTPClient,
 } from 'better-auth/client/plugins';
->>>>>>> 42153b30
 import { createAuthClient } from 'better-auth/react';
 
 export const authClient = createAuthClient({
