--- conflicted
+++ resolved
@@ -23,9 +23,6 @@
   server: polarEnv,
 });
 
-<<<<<<< HEAD
-const TRAILING_SLASH_RE = /\/$/;
-=======
 const allowedDeviceClientIds = env.DEVICE_AUTH_ALLOWED_CLIENT_IDS
   ?.split(',')
   .map((clientId) => clientId.trim())
@@ -44,7 +41,6 @@
     });
   },
 });
->>>>>>> d19b05c3
 
 export const auth = betterAuth({
   database: drizzleAdapter(db, {
@@ -143,48 +139,9 @@
           : 'http://localhost:3000',
     }),
     admin(),
-<<<<<<< HEAD
-    // Enable 6-digit code (OTP) email verification endpoints
-    emailOTP({
-      // Use OTP instead of link for default email verification flow
-      overrideDefaultEmailVerification: true,
-      // Automatically send OTP on sign up (server-driven)
-      sendVerificationOnSignUp: true,
-      // Send the 6-digit OTP via email
-      sendVerificationOTP: async ({ email, otp, type }) => {
-        const { sendEmail, EmailTemplates } = await import('@bounty/email');
-        const subject =
-          type === 'email-verification'
-            ? `${otp} is your verification code.`
-            : type === 'sign-in'
-              ? `${otp} is your sign-in code.`
-              : `${otp} is your password reset code.`;
-
-        // Build a direct "Continue" link that pre-fills the code on the verify page
-        const baseUrl = env.BETTER_AUTH_URL.replace(TRAILING_SLASH_RE, '');
-        const verifyUrl = `${baseUrl}/sign-up/verify-email-address?email=${encodeURIComponent(
-          email,
-        )}&redirect_url=${encodeURIComponent('/login')}&code=${encodeURIComponent(otp)}`;
-
-        await sendEmail({
-          to: email,
-          from: 'notifications@mail.bounty.new',
-          subject,
-          react: EmailTemplates.OTPVerification({
-            code: otp,
-            email,
-            type,
-            continueUrl: verifyUrl,
-          }),
-          text: `Your Bounty.new ${type.replace('-', ' ')} code is ${otp}. It expires shortly. Continue: ${verifyUrl}`,
-        });
-      },
-    }),
-=======
     bearer(),
     openAPI(),
     deviceAuthorizationPlugin,
->>>>>>> d19b05c3
   ],
   emailVerification: {
     sendOnSignUp: true,
