import * as schema from '@bounty/db';
import { db } from '@bounty/db';
import { env } from '@bounty/env/server';
import type { PolarError } from '@bounty/types';
import {
  checkout,
  polar,
  portal,
  usage,
  webhooks,
} from '@polar-sh/better-auth';
import { Polar } from '@polar-sh/sdk';
import { betterAuth } from 'better-auth';
import { drizzleAdapter } from 'better-auth/adapters/drizzle';
import { admin } from 'better-auth/plugins/admin';
import { passkey } from 'better-auth/plugins/passkey';
import { emailOTP } from 'better-auth/plugins/email-otp';

const polarEnv = env.NODE_ENV === 'production' ? 'production' : 'sandbox';
const polarClient = new Polar({
  accessToken: env.POLAR_ACCESS_TOKEN,
  server: polarEnv,
});

const TRAILING_SLASH_RE = /\/$/;

export const auth = betterAuth({
  database: drizzleAdapter(db, {
    provider: 'pg',
    schema,
    usePlural: false,
  }),
  onAPIError: {
    throw: true,
    onError: (error) => {
      // Custom error handling
      console.error(`Auth error: ${error} ${ctx}`);
    },
    errorURL: '/auth/error',
  },
  trustedOrigins: [
    'https://bounty.new',
    'https://www.bounty.new',
    'https://*.vercel.app',
    'http://localhost:3001',
    'http://localhost:3000',
    'https://preview.bounty.new',
  ].filter(Boolean),
  socialProviders: {
    github: {
      clientId: env.GITHUB_CLIENT_ID,
      clientSecret: env.GITHUB_CLIENT_SECRET,
    },
    google: {
      clientId: env.GOOGLE_CLIENT_ID,
      clientSecret: env.GOOGLE_CLIENT_SECRET,
    },
  },
  emailAndPassword: {
    enabled: true,
    autoSignInAfterEmailVerification: true,
    requireEmailVerification: true,
  },
  plugins: [
    polar({
      client: polarClient,
      createCustomerOnSignUp: false,
      getCustomerCreateParams: ({ user }) =>
        Promise.resolve({
          metadata: { userId: user.id || 'unknown' },
        }),
      onCustomerCreateError: ({ error }: { error: unknown }) => {
        const e = error as PolarError;
        const msg = e?.message || e?.body$ || String(error);
        if (
          e?.status === 409 ||
          msg.includes('external ID cannot be updated') ||
          msg.toLowerCase().includes('external_id cannot be updated') ||
          msg.includes('"error":"PolarRequestValidationError"')
        ) {
          return;
        }
        throw error as Error;
      },
      use: [
        checkout({
          products: [
            {
              productId: env.BOUNTY_PRO_ANNUAL_ID,
              slug: 'pro-annual',
            },
            {
              productId: env.BOUNTY_PRO_MONTHLY_ID,
              slug: 'pro-monthly',
            },
          ],
          successUrl: env.POLAR_SUCCESS_URL,
          authenticatedUsersOnly: true,
        }),
        portal(),
        usage(),
        webhooks({
          secret: env.POLAR_WEBHOOK_SECRET,
          onCustomerStateChanged: (_payload) => {
            return Promise.resolve();
          },
<<<<<<< HEAD
          onOrderPaid: (_payload) => Promise.resolve(),
          onSubscriptionActive: (_payload) => Promise.resolve(),
=======
          onOrderPaid: () => Promise.resolve(),
          onSubscriptionActive: () => Promise.resolve(),
>>>>>>> 3c4193e2
          onPayload: (_payload) => {
            return Promise.resolve();
          },
        }),
      ],
    }),
    passkey({
      rpID: env.NODE_ENV === 'production' ? 'bounty.new' : 'localhost',
      rpName: 'Bounty.new',
      origin:
        env.NODE_ENV === 'production'
          ? 'https://bounty.new'
          : 'http://localhost:3000',
    }),
    admin(),
    // Enable 6-digit code (OTP) email verification endpoints
    emailOTP({
      // Use OTP instead of link for default email verification flow
      overrideDefaultEmailVerification: true,
      // Automatically send OTP on sign up (server-driven)
      sendVerificationOnSignUp: true,
      // Send the 6-digit OTP via email
      sendVerificationOTP: async ({ email, otp, type }) => {
        const { sendEmail, EmailTemplates } = await import('@bounty/email');
        const subject =
          type === 'email-verification'
            ? `${otp} is your verification code.`
            : type === 'sign-in'
              ? `${otp} is your sign-in code.`
              : `${otp} is your password reset code.`;

        // Build a direct "Continue" link that pre-fills the code on the verify page
        const baseUrl = env.BETTER_AUTH_URL.replace(TRAILING_SLASH_RE, '');
        const verifyUrl = `${baseUrl}/sign-up/verify-email-address?email=${encodeURIComponent(
          email,
        )}&redirect_url=${encodeURIComponent('/login')}&code=${encodeURIComponent(otp)}`;

        await sendEmail({
          to: email,
          from: 'notifications@mail.bounty.new',
          subject,
          react: EmailTemplates.OTPVerification({
            code: otp,
            email,
            type,
            continueUrl: verifyUrl,
          }),
          text: `Your Bounty.new ${type.replace('-', ' ')} code is ${otp}. It expires shortly. Continue: ${verifyUrl}`,
        });
      },
    }),
  ],
  emailVerification: {
    sendOnSignUp: true,
    autoSignInAfterVerification: true,
    sendVerificationEmail: async ({ user, url, token, type }) => {
      const baseUrl = env.NODE_ENV === 'production'
        ? 'https://bounty.new'
        : 'http://localhost:3001';

      // Branch the verify path and redirect target based on OTP type
      let verifierPath: string;
      let redirectUrl: string;

      switch (type) {
        case 'sign-up':
          verifierPath = '/sign-up/verify-email-address';
          redirectUrl = '/dashboard';
          break;
        // TODO: Implement other OTP types
        // case 'sign-in':
        //   verifierPath = '/sign-in/verify-email';
        //   redirectUrl = '/dashboard';
        //   break;
        // case 'password-reset':
        //   verifierPath = '/reset-password/verify';
        //   redirectUrl = '/login';
        //   break;
        default:
          verifierPath = '/sign-up/verify-email-address';
          redirectUrl = '/dashboard';
      }

      // Build the final verify URL with proper encoding
      const verifyUrl = `${baseUrl}${verifierPath}?${new URLSearchParams({
        email: encodeURIComponent(user.email),
        code: encodeURIComponent(token),
        redirect_url: encodeURIComponent(redirectUrl)
      }).toString()}`;

      // TODO: Implement actual email sending
      // For now, just log the email content
      console.log(`
        Email Verification for ${user.email}
        Type: ${type}
        Verify URL: ${verifyUrl}

        React template continueUrl: ${verifyUrl}
        Plain text link: ${verifyUrl}
      `);

      return Promise.resolve();
    },
  },
  secret: env.BETTER_AUTH_SECRET,
});<|MERGE_RESOLUTION|>--- conflicted
+++ resolved
@@ -104,13 +104,8 @@
           onCustomerStateChanged: (_payload) => {
             return Promise.resolve();
           },
-<<<<<<< HEAD
-          onOrderPaid: (_payload) => Promise.resolve(),
-          onSubscriptionActive: (_payload) => Promise.resolve(),
-=======
           onOrderPaid: () => Promise.resolve(),
           onSubscriptionActive: () => Promise.resolve(),
->>>>>>> 3c4193e2
           onPayload: (_payload) => {
             return Promise.resolve();
           },
