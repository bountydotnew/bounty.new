import { sql } from 'drizzle-orm';
import { pgTable, text, timestamp, index, uniqueIndex } from 'drizzle-orm/pg-core';
import { accessStageEnum, user } from './auth';

export const invite = pgTable('invite', {
  id: text('id').primaryKey().default(sql`gen_random_uuid()`),
  email: text('email').notNull(),
  tokenHash: text('token_hash').notNull().unique(),
  accessStage: accessStageEnum('access_stage').notNull(),
  expiresAt: timestamp('expires_at').notNull().default(sql`now()`),
  usedAt: timestamp('used_at'),
  createdAt: timestamp('created_at').notNull().default(sql`now()`),
  usedByUserId: text('used_by_user_id').references(() => user.id, {
    onDelete: 'set null',
  }),
<<<<<<< HEAD
}, (t) => [
  index('invite_email_idx').on(t.email),
  uniqueIndex('invite_token_hash_unique_idx').on(t.tokenHash),
  index('invite_access_stage_idx').on(t.accessStage),
  index('invite_expires_at_idx').on(t.expiresAt),
  index('invite_used_at_idx').on(t.usedAt),
  index('invite_used_by_user_id_idx').on(t.usedByUserId),
  index('invite_created_at_idx').on(t.createdAt),
]);
=======
});

>>>>>>> 23c40aaa
<|MERGE_RESOLUTION|>--- conflicted
+++ resolved
@@ -13,7 +13,6 @@
   usedByUserId: text('used_by_user_id').references(() => user.id, {
     onDelete: 'set null',
   }),
-<<<<<<< HEAD
 }, (t) => [
   index('invite_email_idx').on(t.email),
   uniqueIndex('invite_token_hash_unique_idx').on(t.tokenHash),
@@ -22,8 +21,4 @@
   index('invite_used_at_idx').on(t.usedAt),
   index('invite_used_by_user_id_idx').on(t.usedByUserId),
   index('invite_created_at_idx').on(t.createdAt),
-]);
-=======
-});
-
->>>>>>> 23c40aaa
+]);